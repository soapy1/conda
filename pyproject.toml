--- conflicted
+++ resolved
@@ -23,11 +23,8 @@
 ]
 dependencies = [
   "boltons >=23.0.0",
-<<<<<<< HEAD
+  "charset-normalizer",
   "conda-libmamba-solver >=23.11.0",
-=======
-  "charset-normalizer",
->>>>>>> a91903bf
   "conda-package-handling >=1.3.0",
   "jsonpatch >=1.32",
   "menuinst >=1.4.11,<2 ; platform_system=='Windows'",
