--- conflicted
+++ resolved
@@ -5,21 +5,7 @@
 # Consult LICENSE.txt or http://opensource.org/licenses/BSD-3-Clause.
 from setuptools import setup, find_packages
 import os
-<<<<<<< HEAD
-
-if 'develop' in sys.argv:
-    from setuptools import setup
-    using_setuptools = True
-    print("Using setuptools")
-else:
-    from distutils.core import setup
-    using_setuptools = False
-    print("Not using setuptools")
-
-from distutils.command.install import install as _install
-=======
 import sys
->>>>>>> 2d6a70d9
 
 import versioneer
 
@@ -40,34 +26,16 @@
 versioneer.tag_prefix = '' # tags are like 1.2.0
 versioneer.parentdir_prefix = 'conda-' # dirname like 'myproject-1.2.0'
 
-<<<<<<< HEAD
-cmdclass = versioneer.get_cmdclass()
-
 if sys.platform == 'win32':
-    kwds = {'entry_points': {"console_scripts":
-                             ["conda = conda.cli.main:main"]},
-            'data_files': [("cmd", ["cmd/activate", "cmd/deactivate",
+    kwds = {'data_files': [("cmd", ["cmd/activate", "cmd/deactivate",
                                     "cmd/activate.bat", "cmd/deactivate.bat"]), ]
             }
 else:
-    kwds = {'scripts': ['bin/conda'],
-            'data_files':  [("cmd", ["cmd/activate", "cmd/deactivate"]), ]
-            }
-=======
->>>>>>> 2d6a70d9
+    kwds = {'data_files':  [("cmd", ["cmd/activate", "cmd/deactivate"]), ]}
 
 setup(
     name="conda",
     version=versioneer.get_version(),
-<<<<<<< HEAD
-    cmdclass=cmdclass,
-    author="Continuum Analytics, Inc.",
-    author_email="ilan@continuum.io",
-    url="https://github.com/conda/conda",
-    license="BSD",
-    classifiers=[
-        "Development Status :: 4 - Beta",
-=======
     cmdclass=versioneer.get_cmdclass(),
     author="Continuum Analytics, Inc.",
     author_email="conda@continuum.io",
@@ -75,7 +43,6 @@
     license="BSD",
     classifiers=[
         "Development Status :: 5 - Production/Stable",
->>>>>>> 2d6a70d9
         "Intended Audience :: Developers",
         "Operating System :: OS Independent",
         "Programming Language :: Python :: 2",
@@ -85,22 +52,15 @@
         "Programming Language :: Python :: 3.4",
         "Programming Language :: Python :: 3.5",
     ],
-<<<<<<< HEAD
-    description="package management tool",
-    long_description=open('README.rst').read(),
-    packages=['conda', 'conda.cli', 'conda.progressbar'],
-    install_requires=['pycosat', 'pyyaml', 'requests', 'psutil'],
-    **kwds
-=======
     description="OS-agnostic, system-level binary package manager.",
     long_description=open('README.rst').read(),
     packages=find_packages(exclude=['tests', 'tests.*']),
-    install_requires=['pycosat >=0.6.1', 'pyyaml', 'requests'],
+    install_requires=['pycosat >=0.6.1', 'pyyaml', 'requests', 'psutil'],
     entry_points={
         'console_scripts': [
             "conda = conda.cli.main:main"
         ],
     },
     zip_safe=False,
->>>>>>> 2d6a70d9
+    **kwds
 )