--- conflicted
+++ resolved
@@ -171,13 +171,10 @@
             assert exists(join(prefix, PYTHON_BINARY))
             assert_package_is_installed(prefix, 'python-2')
 
-<<<<<<< HEAD
-    @pytest.mark.timeout(300)
-=======
             run_command(Commands.REMOVE, prefix, '--all')
             assert not exists(prefix)
 
->>>>>>> 548d77b9
+    @pytest.mark.timeout(300)
     def test_python2_install_numba(self):
         with make_temp_env("python=2") as prefix:
             assert exists(join(prefix, PYTHON_BINARY))
