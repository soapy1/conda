--- conflicted
+++ resolved
@@ -32,12 +32,9 @@
     */site-packages/*
     *\site-packages\*
     conda/_vendor/*
-<<<<<<< HEAD
     conda/cli/main_package.py
     conda/gateways/adapters/ftp.py
     conda/gateways/adapters/s3.py
-=======
->>>>>>> eff1da62
     conda_env/*
     tests/*
 exclude_lines =
