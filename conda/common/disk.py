# -*- coding: utf-8 -*-
from __future__ import absolute_import, division, print_function, unicode_literals

from logging import getLogger
from os import makedirs
from os.path import isdir

log = getLogger(__name__)


<<<<<<< HEAD
=======
MAX_TRIES = 7

def try_write(dir_path, heavy=False):
    """Test write access to a directory.

    Args:
        dir_path (str): directory to test write access
        heavy (bool): Actually create and delete a file, or do a faster os.access test.
           https://docs.python.org/dev/library/os.html?highlight=xattr#os.access

    Returns:
        bool

    """
    if not isdir(dir_path):
        return False
    if on_win or heavy:
        # try to create a file to see if `dir_path` is writable, see #2151
        temp_filename = join(dir_path, '.conda-try-write-%d' % getpid())
        try:
            with open(temp_filename, mode='wb') as fo:
                fo.write(b'This is a test file.\n')
            backoff_unlink(temp_filename)
            return True
        except (IOError, OSError):
            return False
        finally:
            backoff_unlink(temp_filename)
    else:
        return access(dir_path, W_OK)


>>>>>>> ac6e2d30
def conda_bld_ensure_dir(path):
    # this can fail in parallel operation, depending on timing.  Just try to make the dir,
    #    but don't bail if fail.
    if not isdir(path):
        try:
            makedirs(path)
        except OSError:
<<<<<<< HEAD
            pass
=======
            pass


def backoff_unlink(file_or_symlink_path, max_tries=MAX_TRIES):
    def _unlink(path):
        make_writable(path)
        unlink(path)

    try:
        exp_backoff_fn(lambda f: lexists(f) and _unlink(f), file_or_symlink_path,
                       max_tries=max_tries)
    except (IOError, OSError) as e:
        if e.errno not in (ENOENT,):
            # errno.ENOENT File not found error / No such file or directory
            raise


def backoff_rmdir(dirpath, max_tries=MAX_TRIES):
    if not isdir(dirpath):
        return

    # shutil.rmtree:
    #   if onerror is set, it is called to handle the error with arguments (func, path, exc_info)
    #     where func is os.listdir, os.remove, or os.rmdir;
    #     path is the argument to that function that caused it to fail; and
    #     exc_info is a tuple returned by sys.exc_info() ==> (type, value, traceback).
    def retry(func, path, exc_info):
        if getattr(exc_info[1], 'errno', None) == ENOENT:
            return
        recursive_make_writable(dirname(path), max_tries=max_tries)
        func(path)

    def _rmdir(path):
        try:
            recursive_make_writable(path)
            exp_backoff_fn(rmtree, path, onerror=retry, max_tries=max_tries)
        except (IOError, OSError) as e:
            if e.errno == ENOENT:
                log.debug("no such file or directory: %s", path)
            else:
                raise

    for root, dirs, files in walk(dirpath, topdown=False):
        for file in files:
            backoff_unlink(join(root, file))
        for dir in dirs:
            _rmdir(join(root, dir))

    _rmdir(dirpath)


def make_writable(path):
    try:
        mode = lstat(path).st_mode
        if S_ISDIR(mode):
            chmod(path, S_IMODE(mode) | S_IWRITE | S_IEXEC)
        elif S_ISREG(mode):
            chmod(path, S_IMODE(mode) | S_IWRITE)
        elif S_ISLNK(mode):
            lchmod(path, S_IMODE(mode) | S_IWRITE)
        else:
            log.debug("path cannot be made writable: %s", path)
    except Exception as e:
        eno = getattr(e, 'errno', None)
        if eno in (ENOENT,):
            log.debug("tried to make writable, but didn't exist: %s", path)
            raise
        elif eno in (EACCES, EPERM):
            log.debug("tried make writable but failed: %s\n%r", path, e)
        else:
            log.warn("Error making path writable: %s\n%r", path, e)
            raise


def recursive_make_writable(path, max_tries=MAX_TRIES):
    # The need for this function was pointed out at
    #   https://github.com/conda/conda/issues/3266#issuecomment-239241915
    # Especially on windows, file removal will often fail because it is marked read-only
    if isdir(path):
        for root, dirs, files in walk(path):
            for path in chain.from_iterable((files, dirs)):
                try:
                    exp_backoff_fn(make_writable, join(root, path), max_tries=max_tries)
                except (IOError, OSError) as e:
                    if e.errno == ENOENT:
                        log.debug("no such file or directory: %s", path)
                    else:
                        raise
    else:
        exp_backoff_fn(make_writable, path, max_tries=max_tries)


def exp_backoff_fn(fn, *args, **kwargs):
    """Mostly for retrying file operations that fail on Windows due to virus scanners"""
    max_tries = kwargs.pop('max_tries', MAX_TRIES)
    if not on_win:
        return fn(*args, **kwargs)

    import random
    # with max_tries = 6, max total time ~= 3.2 sec
    # with max_tries = 7, max total time ~= 6.5 sec
    for n in range(max_tries):
        try:
            result = fn(*args, **kwargs)
        except (OSError, IOError) as e:
            log.debug(repr(e))
            if e.errno in (EPERM, EACCES):
                if n == max_tries-1:
                    raise
                sleep_time = ((2 ** n) + random.random()) * 0.1
                caller_frame = sys._getframe(1)
                log.debug("retrying %s/%s %s() in %g sec",
                          basename(caller_frame.f_code.co_filename),
                          caller_frame.f_lineno, fn.__name__,
                          sleep_time)
                sleep(sleep_time)
            elif e.errno in (ENOENT,):
                # errno.ENOENT File not found error / No such file or directory
                raise
            else:
                log.warn("Uncaught backoff with errno %d", e.errno)
                raise
        else:
            return result


def rm_rf(path, max_retries=5, trash=True):
    """
    Completely delete path
    max_retries is the number of times to retry on failure. The default is 5. This only applies
    to deleting a directory.
    If removing path fails and trash is True, files will be moved to the trash directory.
    """
    try:
        path = abspath(path)
        log.debug("rm_rf %s", path)
        if isdir(path):
            try:
                # On Windows, always move to trash first.
                if trash and on_win:
                    move_result = move_path_to_trash(path, preclean=False)
                    if move_result:
                        return True
                backoff_rmdir(path)
            finally:
                # If path was removed, ensure it's not in linked_data_
                if islink(path) or isfile(path):
                    from ..core.linked_data import delete_prefix_from_linked_data
                    delete_prefix_from_linked_data(path)
        if lexists(path):
            try:
                backoff_unlink(path)
                return True
            except (OSError, IOError) as e:
                log.debug("%r errno %d\nCannot unlink %s.", e, e.errno, path)
                if trash:
                    move_result = move_path_to_trash(path)
                    if move_result:
                        return True
                log.info("Failed to remove %s.", path)

        else:
            log.debug("rm_rf failed. Not a link, file, or directory: %s", path)
        return True
    finally:
        if lexists(path):
            log.info("rm_rf failed for %s", path)
            return False


def delete_trash(prefix=None):
    from ..base.context import context
    for pkg_dir in context.pkgs_dirs:
        trash_dir = join(pkg_dir, '.trash')
        if not lexists(trash_dir):
            log.debug("Trash directory %s doesn't exist. Moving on.", trash_dir)
            continue
        log.debug("removing trash for %s", trash_dir)
        for p in listdir(trash_dir):
            path = join(trash_dir, p)
            try:
                if isdir(path):
                    backoff_rmdir(path, max_tries=1)
                else:
                    backoff_unlink(path, max_tries=1)
            except (IOError, OSError) as e:
                log.info("Could not delete path in trash dir %s\n%r", path, e)
        if listdir(trash_dir):
            log.info("Unable to clean trash directory %s", trash_dir)


def move_to_trash(prefix, f, tempdir=None):
    """
    Move a file or folder f from prefix to the trash

    tempdir is a deprecated parameter, and will be ignored.

    This function is deprecated in favor of `move_path_to_trash`.
    """
    return move_path_to_trash(join(prefix, f) if f else prefix)


def move_path_to_trash(path, preclean=True):
    """
    Move a path to the trash
    """
    from ..base.context import context
    for pkg_dir in context.pkgs_dirs:
        trash_dir = join(pkg_dir, '.trash')

        try:
            makedirs(trash_dir)
        except (IOError, OSError) as e1:
            if e1.errno != EEXIST:
                continue

        trash_file = join(trash_dir, text_type(uuid4()))

        try:
            rename(path, trash_file)
        except (IOError, OSError) as e:
            log.debug("Could not move %s to %s.\n%r", path, trash_file, e)
        else:
            log.debug("Moved to trash: %s", path)
            from ..core.linked_data import delete_prefix_from_linked_data
            delete_prefix_from_linked_data(path)
            return True

    return False


def yield_lines(path):
    """Generator function for lines in file.  Empty generator if path does not exist.

    Args:
        path (str): path to file

    Returns:
        iterator: each line in file, not starting with '#'

    """
    try:
        with open(path) as fh:
            for line in fh:
                line = line.strip()
                if not line or line.startswith('#'):
                    continue
                yield line
    except (IOError, OSError) as e:
        if e.errno == errno.ENOENT:
            raise StopIteration
        else:
            raise
>>>>>>> ac6e2d30
<|MERGE_RESOLUTION|>--- conflicted
+++ resolved
@@ -8,41 +8,7 @@
 log = getLogger(__name__)
 
 
-<<<<<<< HEAD
-=======
-MAX_TRIES = 7
 
-def try_write(dir_path, heavy=False):
-    """Test write access to a directory.
-
-    Args:
-        dir_path (str): directory to test write access
-        heavy (bool): Actually create and delete a file, or do a faster os.access test.
-           https://docs.python.org/dev/library/os.html?highlight=xattr#os.access
-
-    Returns:
-        bool
-
-    """
-    if not isdir(dir_path):
-        return False
-    if on_win or heavy:
-        # try to create a file to see if `dir_path` is writable, see #2151
-        temp_filename = join(dir_path, '.conda-try-write-%d' % getpid())
-        try:
-            with open(temp_filename, mode='wb') as fo:
-                fo.write(b'This is a test file.\n')
-            backoff_unlink(temp_filename)
-            return True
-        except (IOError, OSError):
-            return False
-        finally:
-            backoff_unlink(temp_filename)
-    else:
-        return access(dir_path, W_OK)
-
-
->>>>>>> ac6e2d30
 def conda_bld_ensure_dir(path):
     # this can fail in parallel operation, depending on timing.  Just try to make the dir,
     #    but don't bail if fail.
@@ -50,260 +16,15 @@
         try:
             makedirs(path)
         except OSError:
-<<<<<<< HEAD
-            pass
-=======
             pass
 
 
-def backoff_unlink(file_or_symlink_path, max_tries=MAX_TRIES):
-    def _unlink(path):
-        make_writable(path)
-        unlink(path)
-
-    try:
-        exp_backoff_fn(lambda f: lexists(f) and _unlink(f), file_or_symlink_path,
-                       max_tries=max_tries)
-    except (IOError, OSError) as e:
-        if e.errno not in (ENOENT,):
-            # errno.ENOENT File not found error / No such file or directory
-            raise
 
 
-def backoff_rmdir(dirpath, max_tries=MAX_TRIES):
-    if not isdir(dirpath):
-        return
-
-    # shutil.rmtree:
-    #   if onerror is set, it is called to handle the error with arguments (func, path, exc_info)
-    #     where func is os.listdir, os.remove, or os.rmdir;
-    #     path is the argument to that function that caused it to fail; and
-    #     exc_info is a tuple returned by sys.exc_info() ==> (type, value, traceback).
-    def retry(func, path, exc_info):
-        if getattr(exc_info[1], 'errno', None) == ENOENT:
-            return
-        recursive_make_writable(dirname(path), max_tries=max_tries)
-        func(path)
-
-    def _rmdir(path):
-        try:
-            recursive_make_writable(path)
-            exp_backoff_fn(rmtree, path, onerror=retry, max_tries=max_tries)
-        except (IOError, OSError) as e:
-            if e.errno == ENOENT:
-                log.debug("no such file or directory: %s", path)
-            else:
-                raise
-
-    for root, dirs, files in walk(dirpath, topdown=False):
-        for file in files:
-            backoff_unlink(join(root, file))
-        for dir in dirs:
-            _rmdir(join(root, dir))
-
-    _rmdir(dirpath)
 
 
-def make_writable(path):
-    try:
-        mode = lstat(path).st_mode
-        if S_ISDIR(mode):
-            chmod(path, S_IMODE(mode) | S_IWRITE | S_IEXEC)
-        elif S_ISREG(mode):
-            chmod(path, S_IMODE(mode) | S_IWRITE)
-        elif S_ISLNK(mode):
-            lchmod(path, S_IMODE(mode) | S_IWRITE)
-        else:
-            log.debug("path cannot be made writable: %s", path)
-    except Exception as e:
-        eno = getattr(e, 'errno', None)
-        if eno in (ENOENT,):
-            log.debug("tried to make writable, but didn't exist: %s", path)
-            raise
-        elif eno in (EACCES, EPERM):
-            log.debug("tried make writable but failed: %s\n%r", path, e)
-        else:
-            log.warn("Error making path writable: %s\n%r", path, e)
-            raise
 
 
-def recursive_make_writable(path, max_tries=MAX_TRIES):
-    # The need for this function was pointed out at
-    #   https://github.com/conda/conda/issues/3266#issuecomment-239241915
-    # Especially on windows, file removal will often fail because it is marked read-only
-    if isdir(path):
-        for root, dirs, files in walk(path):
-            for path in chain.from_iterable((files, dirs)):
-                try:
-                    exp_backoff_fn(make_writable, join(root, path), max_tries=max_tries)
-                except (IOError, OSError) as e:
-                    if e.errno == ENOENT:
-                        log.debug("no such file or directory: %s", path)
-                    else:
-                        raise
-    else:
-        exp_backoff_fn(make_writable, path, max_tries=max_tries)
 
 
-def exp_backoff_fn(fn, *args, **kwargs):
-    """Mostly for retrying file operations that fail on Windows due to virus scanners"""
-    max_tries = kwargs.pop('max_tries', MAX_TRIES)
-    if not on_win:
-        return fn(*args, **kwargs)
 
-    import random
-    # with max_tries = 6, max total time ~= 3.2 sec
-    # with max_tries = 7, max total time ~= 6.5 sec
-    for n in range(max_tries):
-        try:
-            result = fn(*args, **kwargs)
-        except (OSError, IOError) as e:
-            log.debug(repr(e))
-            if e.errno in (EPERM, EACCES):
-                if n == max_tries-1:
-                    raise
-                sleep_time = ((2 ** n) + random.random()) * 0.1
-                caller_frame = sys._getframe(1)
-                log.debug("retrying %s/%s %s() in %g sec",
-                          basename(caller_frame.f_code.co_filename),
-                          caller_frame.f_lineno, fn.__name__,
-                          sleep_time)
-                sleep(sleep_time)
-            elif e.errno in (ENOENT,):
-                # errno.ENOENT File not found error / No such file or directory
-                raise
-            else:
-                log.warn("Uncaught backoff with errno %d", e.errno)
-                raise
-        else:
-            return result
-
-
-def rm_rf(path, max_retries=5, trash=True):
-    """
-    Completely delete path
-    max_retries is the number of times to retry on failure. The default is 5. This only applies
-    to deleting a directory.
-    If removing path fails and trash is True, files will be moved to the trash directory.
-    """
-    try:
-        path = abspath(path)
-        log.debug("rm_rf %s", path)
-        if isdir(path):
-            try:
-                # On Windows, always move to trash first.
-                if trash and on_win:
-                    move_result = move_path_to_trash(path, preclean=False)
-                    if move_result:
-                        return True
-                backoff_rmdir(path)
-            finally:
-                # If path was removed, ensure it's not in linked_data_
-                if islink(path) or isfile(path):
-                    from ..core.linked_data import delete_prefix_from_linked_data
-                    delete_prefix_from_linked_data(path)
-        if lexists(path):
-            try:
-                backoff_unlink(path)
-                return True
-            except (OSError, IOError) as e:
-                log.debug("%r errno %d\nCannot unlink %s.", e, e.errno, path)
-                if trash:
-                    move_result = move_path_to_trash(path)
-                    if move_result:
-                        return True
-                log.info("Failed to remove %s.", path)
-
-        else:
-            log.debug("rm_rf failed. Not a link, file, or directory: %s", path)
-        return True
-    finally:
-        if lexists(path):
-            log.info("rm_rf failed for %s", path)
-            return False
-
-
-def delete_trash(prefix=None):
-    from ..base.context import context
-    for pkg_dir in context.pkgs_dirs:
-        trash_dir = join(pkg_dir, '.trash')
-        if not lexists(trash_dir):
-            log.debug("Trash directory %s doesn't exist. Moving on.", trash_dir)
-            continue
-        log.debug("removing trash for %s", trash_dir)
-        for p in listdir(trash_dir):
-            path = join(trash_dir, p)
-            try:
-                if isdir(path):
-                    backoff_rmdir(path, max_tries=1)
-                else:
-                    backoff_unlink(path, max_tries=1)
-            except (IOError, OSError) as e:
-                log.info("Could not delete path in trash dir %s\n%r", path, e)
-        if listdir(trash_dir):
-            log.info("Unable to clean trash directory %s", trash_dir)
-
-
-def move_to_trash(prefix, f, tempdir=None):
-    """
-    Move a file or folder f from prefix to the trash
-
-    tempdir is a deprecated parameter, and will be ignored.
-
-    This function is deprecated in favor of `move_path_to_trash`.
-    """
-    return move_path_to_trash(join(prefix, f) if f else prefix)
-
-
-def move_path_to_trash(path, preclean=True):
-    """
-    Move a path to the trash
-    """
-    from ..base.context import context
-    for pkg_dir in context.pkgs_dirs:
-        trash_dir = join(pkg_dir, '.trash')
-
-        try:
-            makedirs(trash_dir)
-        except (IOError, OSError) as e1:
-            if e1.errno != EEXIST:
-                continue
-
-        trash_file = join(trash_dir, text_type(uuid4()))
-
-        try:
-            rename(path, trash_file)
-        except (IOError, OSError) as e:
-            log.debug("Could not move %s to %s.\n%r", path, trash_file, e)
-        else:
-            log.debug("Moved to trash: %s", path)
-            from ..core.linked_data import delete_prefix_from_linked_data
-            delete_prefix_from_linked_data(path)
-            return True
-
-    return False
-
-
-def yield_lines(path):
-    """Generator function for lines in file.  Empty generator if path does not exist.
-
-    Args:
-        path (str): path to file
-
-    Returns:
-        iterator: each line in file, not starting with '#'
-
-    """
-    try:
-        with open(path) as fh:
-            for line in fh:
-                line = line.strip()
-                if not line or line.startswith('#'):
-                    continue
-                yield line
-    except (IOError, OSError) as e:
-        if e.errno == errno.ENOENT:
-            raise StopIteration
-        else:
-            raise
->>>>>>> ac6e2d30
