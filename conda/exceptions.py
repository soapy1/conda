--- conflicted
+++ resolved
@@ -617,11 +617,7 @@
         ask_for_upload = True
         do_upload = False
 
-<<<<<<< HEAD
-    stderrlogger = getLogger('conda.stderr')
-=======
     return ask_for_upload, do_upload
->>>>>>> 52206960
 
 
 def _print_exception_message_and_prompt(context, error_report):
