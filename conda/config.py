# (c) 2012-2015 Continuum Analytics, Inc. / http://continuum.io
# All Rights Reserved
#
# conda is distributed under the terms of the BSD 3-clause license.
# Consult LICENSE.txt or http://opensource.org/licenses/BSD-3-Clause.

from __future__ import print_function, division, absolute_import

import os
import sys
import logging
from platform import machine
from os.path import abspath, expanduser, isfile, isdir, join
import re

from conda.compat import urlparse
from conda.utils import try_write, memoized


log = logging.getLogger(__name__)
stderrlog = logging.getLogger('stderrlog')

default_python = '%d.%d' % sys.version_info[:2]
# CONDA_FORCE_32BIT should only be used when running conda-build (in order
# to build 32-bit packages on a 64-bit system).  We don't want to mention it
# in the documentation, because it can mess up a lot of things.
force_32bit = bool(int(os.getenv('CONDA_FORCE_32BIT', 0)))

# ----- operating system and architecture -----

_sys_map = {'linux2': 'linux', 'linux': 'linux',
            'darwin': 'osx', 'win32': 'win'}
non_x86_linux_machines = {'armv6l', 'armv7l', 'ppc64le'}
platform = _sys_map.get(sys.platform, 'unknown')
bits = 8 * tuple.__itemsize__
if force_32bit:
    if bits == 32:
        sys.exit("Error: you cannot set CONDA_FORCE_32BIT using "
                 "32-bit already.")
    bits = 32

if platform == 'linux' and machine() in non_x86_linux_machines:
    arch_name = machine()
    subdir = 'linux-%s' % arch_name
else:
    arch_name = {64: 'x86_64', 32: 'x86'}[bits]
    subdir = '%s-%d' % (platform, bits)

# ----- rc file -----

# This is used by conda config to check which keys are allowed in the config
# file. Be sure to update it when new keys are added.

#################################################################
# Also update the example condarc file when you add a key here! #
#################################################################

rc_list_keys = [
    'channels',
    'disallow',
    'create_default_packages',
    'track_features',
    'envs_dirs'
    ]

DEFAULT_CHANNEL_ALIAS = 'https://conda.anaconda.org/'

ADD_BINSTAR_TOKEN = True

rc_bool_keys = [
    'add_binstar_token',
    'add_anaconda_token',
    'add_pip_as_python_dependency',
    'always_yes',
    'allow_softlinks',
    'changeps1',
    'use_pip',
    'offline',
    'binstar_upload',
    'anaconda_upload',
    'show_channel_urls',
    'allow_other_channels',
<<<<<<< HEAD
    'update_dependencies',
    ]
=======
]
>>>>>>> df62e821

rc_string_keys = [
    'ssl_verify',
    'channel_alias',
    'root_dir',
]

# Not supported by conda config yet
rc_other = [
    'proxy_servers',
]

user_rc_path = abspath(expanduser('~/.condarc'))
sys_rc_path = join(sys.prefix, '.condarc')

def get_rc_path():
    path = os.getenv('CONDARC')
    if path == ' ':
        return None
    if path:
        return path
    for path in user_rc_path, sys_rc_path:
        if isfile(path):
            return path
    return None

rc_path = get_rc_path()

def load_condarc(path):
    if not path or not isfile(path):
        return {}
    try:
        import yaml
    except ImportError:
        sys.exit('Error: could not import yaml (required to read .condarc '
                 'config file: %s)' % path)
    with open(path) as f:
        return yaml.load(f) or {}

rc = load_condarc(rc_path)
sys_rc = load_condarc(sys_rc_path) if isfile(sys_rc_path) else {}

# ----- local directories -----

# root_dir should only be used for testing, which is why don't mention it in
# the documentation, to avoid confusion (it can really mess up a lot of
# things)
root_dir = abspath(expanduser(os.getenv('CONDA_ROOT',
                                        rc.get('root_dir', sys.prefix))))
root_writable = try_write(root_dir)
root_env_name = 'root'

def _default_envs_dirs():
    lst = [join(root_dir, 'envs')]
    if not root_writable:
        # ~/envs for backwards compatibility
        lst = ['~/.conda/envs', '~/envs'] + lst
    return lst

def _pathsep_env(name):
    x = os.getenv(name)
    if x is None:
        return []
    res = []
    for path in x.split(os.pathsep):
        if path == 'DEFAULTS':
            for p in rc.get('envs_dirs') or _default_envs_dirs():
                res.append(p)
        else:
            res.append(path)
    return res

envs_dirs = [abspath(expanduser(path)) for path in (
        _pathsep_env('CONDA_ENVS_PATH') or
        rc.get('envs_dirs') or
        _default_envs_dirs()
        )]

def pkgs_dir_from_envs_dir(envs_dir):
    if abspath(envs_dir) == abspath(join(root_dir, 'envs')):
        return join(root_dir, 'pkgs32' if force_32bit else 'pkgs')
    else:
        return join(envs_dir, '.pkgs')

pkgs_dirs = [pkgs_dir_from_envs_dir(envs_dir) for envs_dir in envs_dirs]

# ----- default environment prefix -----

_default_env = os.getenv('CONDA_DEFAULT_ENV')
if _default_env in (None, root_env_name):
    default_prefix = root_dir
elif os.sep in _default_env:
    default_prefix = abspath(_default_env)
else:
    for envs_dir in envs_dirs:
        default_prefix = join(envs_dir, _default_env)
        if isdir(default_prefix):
            break
    else:
        default_prefix = join(envs_dirs[0], _default_env)

# ----- channels -----

# Note, get_default_urls() and get_rc_urls() return unnormalized urls.

def get_default_urls():
    if isfile(sys_rc_path):
        sys_rc = load_condarc(sys_rc_path)
        if 'default_channels' in sys_rc:
            return sys_rc['default_channels']

    return ['https://repo.continuum.io/pkgs/free',
            'https://repo.continuum.io/pkgs/pro']

def get_rc_urls():
    if rc.get('channels') is None:
        return []
    if 'system' in rc['channels']:
        raise RuntimeError("system cannot be used in .condarc")
    return rc['channels']

def is_url(url):
    return urlparse.urlparse(url).scheme != ""

@memoized
def binstar_channel_alias(channel_alias):
    if rc.get('add_anaconda_token',
              rc.get('add_binstar_token', ADD_BINSTAR_TOKEN)):
        try:
            from binstar_client.utils import get_binstar
            bs = get_binstar()
            channel_alias = bs.domain.replace("api", "conda")
            if not channel_alias.endswith('/'):
                channel_alias += '/'
            if bs.token:
                channel_alias += 't/%s/' % bs.token
        except ImportError:
            log.debug("Could not import binstar")
            pass
        except Exception as e:
            stderrlog.info("Warning: could not import binstar_client (%s)" %
                e)
    return channel_alias

channel_alias = rc.get('channel_alias', DEFAULT_CHANNEL_ALIAS)
if not sys_rc.get('allow_other_channels', True) and 'channel_alias' in sys_rc:
    channel_alias = sys_rc['channel_alias']

BINSTAR_TOKEN_PAT = re.compile(r'((:?%s|binstar\.org|anaconda\.org)/?)(t/[0-9a-zA-Z\-<>]{4,})/' %
    (re.escape(channel_alias)))

def hide_binstar_tokens(url):
    return BINSTAR_TOKEN_PAT.sub(r'\1t/<TOKEN>/', url)

def remove_binstar_tokens(url):
    return BINSTAR_TOKEN_PAT.sub(r'\1', url)

def normalize_urls(urls, platform=None):
    channel_alias = binstar_channel_alias(rc.get('channel_alias',
                                                 DEFAULT_CHANNEL_ALIAS))

    platform = platform or subdir
    newurls = []
    for url in urls:
        if url == "defaults":
            newurls.extend(normalize_urls(get_default_urls(),
                                          platform=platform))
        elif url == "system":
            if not rc_path:
                newurls.extend(normalize_urls(get_default_urls(),
                                              platform=platform))
            else:
                newurls.extend(normalize_urls(get_rc_urls(),
                                              platform=platform))
        elif not is_url(url):
            moreurls = normalize_urls([channel_alias+url], platform=platform)
            newurls.extend(moreurls)
        else:
            newurls.append('%s/%s/' % (url.rstrip('/'), platform))
            newurls.append('%s/noarch/' % url.rstrip('/'))
    return newurls

offline = bool(rc.get('offline', False))

def get_channel_urls(platform=None):
    if os.getenv('CIO_TEST'):
        base_urls = ['http://filer/pkgs/pro',
                     'http://filer/pkgs/free']
        if os.getenv('CIO_TEST').strip() == '2':
            base_urls.insert(0, 'http://filer/test-pkgs')
        return normalize_urls(base_urls, platform=platform)

    if 'channels' not in rc:
        base_urls = get_default_urls()
    else:
        base_urls = get_rc_urls()

    res = normalize_urls(base_urls, platform=platform)
    if offline:
        res = [url for url in res if url.startswith('file:')]
    return res

def canonical_channel_name(channel, hide=True):
    if channel is None:
        return '<unknown>'
    channel = remove_binstar_tokens(channel)
    if channel.startswith(channel_alias):
        end = channel.split(channel_alias, 1)[1]
        url = end.split('/')[0]
        if url == 't' and len(end.split('/')) >= 3:
            url = end.split('/')[2]
        if hide:
            url = hide_binstar_tokens(url)
        return url
    elif any(channel.startswith(i) for i in get_default_urls()):
        return 'defaults'
    elif channel.startswith('http://filer/'):
        return 'filer'
    else:
        if hide:
            return hide_binstar_tokens(channel)
        return channel

# ----- allowed channels -----

def get_allowed_channels():
    if not isfile(sys_rc_path):
        return None
    if sys_rc.get('allow_other_channels', True):
        return None
    if 'channels' in sys_rc:
        base_urls = sys_rc['channels']
    else:
        base_urls = get_default_urls()
    return normalize_urls(base_urls)

allowed_channels = get_allowed_channels()

# ----- proxy -----

def get_proxy_servers():
    res = rc.get('proxy_servers') or {}
    if isinstance(res, dict):
        return res
    sys.exit("Error: proxy_servers setting not a mapping")

# ----- foreign -----

try:
    with open(join(root_dir, 'conda-meta', 'foreign')) as fi:
        foreign = fi.read().split()
except IOError:
    foreign = [] if isdir(join(root_dir, 'conda-meta')) else ['python']

# ----- misc -----

add_pip_as_python_dependency = bool(rc.get('add_pip_as_python_dependency', True))
always_yes = bool(rc.get('always_yes', False))
changeps1 = bool(rc.get('changeps1', True))
use_pip = bool(rc.get('use_pip', True))
binstar_upload = rc.get('anaconda_upload',
                        rc.get('binstar_upload', None)) # None means ask
allow_softlinks = bool(rc.get('allow_softlinks', True))
self_update = bool(rc.get('self_update', True))
# show channel URLs when displaying what is going to be downloaded
show_channel_urls = bool(rc.get('show_channel_urls', False))
# set packages disallowed to be installed
disallow = set(rc.get('disallow', []))
# packages which are added to a newly created environment by default
create_default_packages = list(rc.get('create_default_packages', []))
update_dependencies = bool(rc.get('update_dependencies', True))

# ssl_verify can be a boolean value or a filename string
ssl_verify = rc.get('ssl_verify', True)

try:
    track_features = set(rc['track_features'].split())
except KeyError:
    track_features = None<|MERGE_RESOLUTION|>--- conflicted
+++ resolved
@@ -80,12 +80,8 @@
     'anaconda_upload',
     'show_channel_urls',
     'allow_other_channels',
-<<<<<<< HEAD
     'update_dependencies',
-    ]
-=======
 ]
->>>>>>> df62e821
 
 rc_string_keys = [
     'ssl_verify',
