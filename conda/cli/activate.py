--- conflicted
+++ resolved
@@ -6,7 +6,6 @@
 import sys
 from os.path import isdir, abspath
 
-from ..base.constants import ROOT_ENV_NAME
 from ..exceptions import CondaSystemExit, ArgumentError, CondaValueError, CondaEnvironmentError
 from ..utils import on_win
 
@@ -97,12 +96,8 @@
 
 
 def main():
-<<<<<<< HEAD
     from conda.base.context import context
     from conda.base.constants import ROOT_ENV_NAME
-=======
-    from conda.config import root_dir
->>>>>>> 72d1b147
     from conda.utils import shells
     if '-h' in sys.argv or '--help' in sys.argv:
         # all execution paths sys.exit at end.
