--- conflicted
+++ resolved
@@ -13,11 +13,7 @@
 
 from .common import add_parser_json, add_parser_yes, confirm_yn, stdout_json
 from ..base.context import context
-<<<<<<< HEAD
-from ..common.disk import backoff_unlink, rm_rf
-=======
 from ..common.disk import rm_rf
->>>>>>> 2dd399d8
 from ..exceptions import ArgumentError
 from ..lock import LOCK_EXTENSION
 from ..utils import human_bytes
