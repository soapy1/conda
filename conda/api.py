from __future__ import print_function, division, absolute_import

from conda.entities.channel import prioritize_channels
from . import install
from .base.context import context
from .compat import iteritems, itervalues
<<<<<<< HEAD
=======
from .config import get_channel_urls
from .entities.channel import prioritize_channels
>>>>>>> 72d1b147
from .fetch import fetch_index
from .resolve import Resolve

def get_index(channel_urls=(), prepend=True, platform=None,
              use_local=False, use_cache=False, unknown=False, prefix=False):
    """
    Return the index of packages available on the channels

    If prepend=False, only the channels passed in as arguments are used.
    If platform=None, then the current platform is used.
    If prefix is supplied, then the packages installed in that prefix are added.
    """
    if use_local:
        channel_urls = ['local'] + list(channel_urls)
    if prepend:
<<<<<<< HEAD
        channel_urls += context.channels
=======
        channel_urls = list(channel_urls)  # TODO: refactor and remove
        channel_urls.extend(get_channel_urls(platform))
>>>>>>> 72d1b147
    channel_urls = prioritize_channels(channel_urls)
    index = fetch_index(channel_urls, use_cache=use_cache, unknown=unknown)
    if prefix:
        priorities = {c: p for c, p in itervalues(channel_urls)}
        maxp = max(itervalues(priorities)) + 1 if priorities else 1
        for dist, info in iteritems(install.linked_data(prefix)):
            fn = info['fn']
            schannel = info['schannel']
            prefix = '' if schannel == 'defaults' else schannel + '::'
            priority = priorities.get(schannel, maxp)
            key = prefix + fn
            if key in index:
                # Copy the link information so the resolver knows this is installed
                index[key] = index[key].copy()
                index[key]['link'] = info.get('link') or True
            else:
                # only if the package in not in the repodata, use local
                # conda-meta (with 'depends' defaulting to [])
                info.setdefault('depends', [])
                info['priority'] = priority
                index[key] = info
    return index


def get_package_versions(package):
    index = get_index()
    r = Resolve(index)
    return r.get_pkgs(package, emptyok=True)<|MERGE_RESOLUTION|>--- conflicted
+++ resolved
@@ -1,14 +1,9 @@
 from __future__ import print_function, division, absolute_import
 
-from conda.entities.channel import prioritize_channels
 from . import install
 from .base.context import context
 from .compat import iteritems, itervalues
-<<<<<<< HEAD
-=======
-from .config import get_channel_urls
 from .entities.channel import prioritize_channels
->>>>>>> 72d1b147
 from .fetch import fetch_index
 from .resolve import Resolve
 
@@ -24,12 +19,7 @@
     if use_local:
         channel_urls = ['local'] + list(channel_urls)
     if prepend:
-<<<<<<< HEAD
         channel_urls += context.channels
-=======
-        channel_urls = list(channel_urls)  # TODO: refactor and remove
-        channel_urls.extend(get_channel_urls(platform))
->>>>>>> 72d1b147
     channel_urls = prioritize_channels(channel_urls)
     index = fetch_index(channel_urls, use_cache=use_cache, unknown=unknown)
     if prefix:
