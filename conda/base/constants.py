# -*- coding: utf-8 -*-
"""
This file should hold almost all string literals and magic numbers used throughout the code base.
The exception is if a literal is specifically meant to be private to and isolated within a module.
"""
from __future__ import absolute_import, division, print_function

import sys
from enum import Enum
from logging import getLogger
from platform import machine

from .._vendor.auxlib.collection import frozendict

log = getLogger(__name__)


class Arch(Enum):
    x86 = 'x86'
    x86_64 = 'x86_64'
    armv6l = 'armv6l'
    armv7l = 'armv7l'
    ppc64le = 'ppc64le'

    @classmethod
    def from_sys(cls):
        return cls[machine()]


class Platform(Enum):
    linux = 'linux'
    win = 'win32'
    openbsd = 'openbsd5'
    osx = 'darwin'

    @classmethod
    def from_sys(cls):
        p = sys.platform
        if p.startswith('linux'):
            # Changed in version 2.7.3: Since lots of code check for sys.platform == 'linux2',
            # and there is no essential change between Linux 2.x and 3.x, sys.platform is always
            # set to 'linux2', even on Linux 3.x. In Python 3.3 and later, the value will always
            # be set to 'linux'
            p = 'linux'
        return cls(p)

machine_bits = 8 * tuple.__itemsize__

CONDA = 'CONDA'
CONDA_ = 'CONDA_'
conda = 'conda'

SEARCH_PATH = (
    '/etc/conda/condarc',
    '/etc/conda/condarc.d/',
    '/var/lib/conda/condarc',
    '/var/lib/conda/condarc.d/',
    '$CONDA_ROOT/condarc',
    '$CONDA_ROOT/.condarc',
    '$CONDA_ROOT/condarc.d/',
    '~/.conda/condarc',
    '~/.conda/condarc.d/',
    '~/.condarc',
    '$CONDA_PREFIX/.condarc',
    '$CONDA_PREFIX/condarc.d/',
    '$CONDARC',
)

DEFAULT_CHANNEL_ALIAS = 'https://conda.anaconda.org'
CONDA_HOMEPAGE_URL = 'http://conda.pydata.org'

PLATFORM_DIRECTORIES = ("linux-64",
                        "linux-32",
                        "win-64",
                        "win-32",
                        "osx-64",
                        "linux-ppc64le",
                        "noarch",
                        )

<<<<<<< HEAD
=======
RECOGNIZED_URL_SCHEMES = ('http', 'https', 'ftp', 's3', 'file')

DEFAULT_CHANNELS_UNIX = ('https://repo.continuum.io/pkgs/free',
                         'https://repo.continuum.io/pkgs/pro',
                         )
>>>>>>> ed1aff1a

DEFAULT_CHANNELS_WIN = ('https://repo.continuum.io/pkgs/free',
                        'https://repo.continuum.io/pkgs/pro',
                        'https://repo.continuum.io/pkgs/msys2',
                        )

if Platform.from_sys() is Platform.win:
    DEFAULT_CHANNELS = DEFAULT_CHANNELS_WIN
else:
    DEFAULT_CHANNELS = DEFAULT_CHANNELS_UNIX

ROOT_ENV_NAME = 'root'

EMPTY_LIST = ()
EMPTY_MAP = frozendict()


class _Null(object):
    def __nonzero__(self):
        return False

    def __bool__(self):
        return False

    def __len__(self):
        return 0


NULL = _Null()

UTF8 = 'UTF-8'<|MERGE_RESOLUTION|>--- conflicted
+++ resolved
@@ -78,14 +78,11 @@
                         "noarch",
                         )
 
-<<<<<<< HEAD
-=======
 RECOGNIZED_URL_SCHEMES = ('http', 'https', 'ftp', 's3', 'file')
 
 DEFAULT_CHANNELS_UNIX = ('https://repo.continuum.io/pkgs/free',
                          'https://repo.continuum.io/pkgs/pro',
                          )
->>>>>>> ed1aff1a
 
 DEFAULT_CHANNELS_WIN = ('https://repo.continuum.io/pkgs/free',
                         'https://repo.continuum.io/pkgs/pro',
