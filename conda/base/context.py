--- conflicted
+++ resolved
@@ -73,16 +73,12 @@
     rollback_enabled = PrimitiveParameter(True)
     track_features = SequenceParameter(string_types)
     use_pip = PrimitiveParameter(True)
-<<<<<<< HEAD
-=======
-    _root_dir = PrimitiveParameter(sys.prefix, aliases=('root_dir',))
-    _subdir = PrimitiveParameter('', aliases=('subdir',))
->>>>>>> a150267f
 
     _root_dir = PrimitiveParameter("", aliases=('root_dir',))
     _envs_dirs = SequenceParameter(string_types, aliases=('envs_dirs', 'envs_path'),
                                    string_delimiter=os.pathsep)
     _pkgs_dirs = SequenceParameter(string_types, aliases=('pkgs_dirs',))
+    _subdir = PrimitiveParameter('', aliases=('subdir',))
 
     # remote connection details
     ssl_verify = PrimitiveParameter(True, parameter_type=string_types + (bool,))
