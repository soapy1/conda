--- conflicted
+++ resolved
@@ -12,16 +12,10 @@
                      isdir, isfile, islink, join, relpath, curdir)
 
 from .api import get_index
-<<<<<<< HEAD
 from .base.context import context
-from .compat import iteritems, itervalues
-from .entities.channel import Channel, is_url
-=======
 from .common.url import path_to_url, is_url
 from .compat import iteritems, itervalues
-from .config import root_dir, envs_dirs, subdir
 from .entities.channel import Channel
->>>>>>> 837c6d44
 from .exceptions import (CondaFileNotFoundError, ParseError, MD5MismatchError,
                          PackageNotFoundError, CondaRuntimeError)
 from .install import (name_dist, linked as install_linked, is_fetched, is_extracted, is_linked,
@@ -29,11 +23,7 @@
 from .instructions import RM_FETCHED, FETCH, RM_EXTRACTED, EXTRACT, UNLINK, LINK, SYMLINK_CONDA
 from .plan import execute_actions
 from .resolve import Resolve, MatchSpec
-<<<<<<< HEAD
-from .utils import md5_file, path_to_url, on_win
-=======
 from .utils import md5_file, on_win
->>>>>>> 837c6d44
 
 
 def conda_installed_files(prefix, exclude_self_build=False):
