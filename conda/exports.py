# -*- coding: utf-8 -*-
from __future__ import absolute_import, division, print_function, unicode_literals

from functools import partial
from logging import getLogger
from warnings import warn

log = getLogger(__name__)

from . import compat, plan  # NOQA
compat, plan = compat, plan

from .api import get_index  # NOQA
get_index = get_index

from .cli.common import (Completer, InstalledPackages, add_parser_channels, add_parser_prefix,  # NOQA
                              specs_from_args, spec_from_line, specs_from_url)  # NOQA
Completer, InstalledPackages = Completer, InstalledPackages
add_parser_channels, add_parser_prefix = add_parser_channels, add_parser_prefix
specs_from_args, spec_from_line = specs_from_args, spec_from_line
specs_from_url = specs_from_url

from .cli.conda_argparse import ArgumentParser  # NOQA
ArgumentParser = ArgumentParser

from .common.compat import PY3, StringIO,  input, iteritems, lchmod, string_types, text_type  # NOQA
PY3, StringIO,  input, iteritems, lchmod, string_types, text_type = PY3, StringIO,  input, iteritems, lchmod, string_types, text_type  # NOQA
from .connection import CondaSession  # NOQA
CondaSession = CondaSession

from .fetch import TmpDownload  # NOQA
TmpDownload = TmpDownload
handle_proxy_407 = lambda x, y: warn("handle_proxy_407 is deprecated. "
                                     "Now handled by CondaSession.")
from .core.index import fetch_index  # NOQA
fetch_index = fetch_index
from .core.package_cache import download, rm_fetched  # NOQA
download, rm_fetched = download, rm_fetched

from .install import package_cache, prefix_placeholder, rm_rf, symlink_conda  # NOQA
package_cache, prefix_placeholder, rm_rf, symlink_conda = package_cache, prefix_placeholder, rm_rf, symlink_conda  # NOQA

from .gateways.disk.delete import delete_trash, move_to_trash  # NOQA
delete_trash, move_to_trash = delete_trash, move_to_trash

from .core.linked_data import is_linked, linked, linked_data  # NOQA
is_linked, linked, linked_data = is_linked, linked, linked_data

from .misc import untracked, walk_prefix  # NOQA
untracked, walk_prefix = untracked, walk_prefix

from .resolve import MatchSpec, NoPackagesFound, Resolve, Unsatisfiable, normalized_version  # NOQA
MatchSpec, NoPackagesFound, Resolve = MatchSpec, NoPackagesFound, Resolve
Unsatisfiable, normalized_version = Unsatisfiable, normalized_version

from .signature import KEYS, KEYS_DIR, hash_file, verify  # NOQA
KEYS, KEYS_DIR = KEYS, KEYS_DIR
hash_file, verify = hash_file, verify

from .utils import (human_bytes, hashsum_file, md5_file, memoized, unix_path_to_win,  # NOQA
                         win_path_to_unix, url_path)  # NOQA
human_bytes, hashsum_file, md5_file = human_bytes, hashsum_file, md5_file
memoized, unix_path_to_win = memoized, unix_path_to_win
win_path_to_unix, url_path = win_path_to_unix, url_path

from .config import sys_rc_path  # NOQA
sys_rc_path = sys_rc_path

from .version import VersionOrder  # NOQA
VersionOrder = VersionOrder


import conda.base.context  # NOQA
from conda.base.context import get_prefix as context_get_prefix, non_x86_linux_machines  # NOQA
non_x86_linux_machines = non_x86_linux_machines

<<<<<<< HEAD
from .base.constants import DEFAULT_CHANNELS       # NOQA
from ._vendor.auxlib.entity import EntityEncoder        # NOQA
EntityEncoder = EntityEncoder
=======
from .base.constants import DEFAULT_CHANNELS, DEFAULT_CHANNELS_WIN, DEFAULT_CHANNELS_UNIX  # NOQA
DEFAULT_CHANNELS, DEFAULT_CHANNELS_WIN, DEFAULT_CHANNELS_UNIX = DEFAULT_CHANNELS, DEFAULT_CHANNELS_WIN, DEFAULT_CHANNELS_UNIX  # NOQA
>>>>>>> ce1e1683
get_prefix = partial(context_get_prefix, conda.base.context.context)
get_default_urls = lambda: DEFAULT_CHANNELS

arch_name = conda.base.context.context.arch_name
binstar_upload = conda.base.context.context.binstar_upload
bits = conda.base.context.context.bits
default_prefix = conda.base.context.context.default_prefix
default_python = conda.base.context.context.default_python
envs_dirs = conda.base.context.context.envs_dirs
pkgs_dirs = conda.base.context.context.pkgs_dirs
platform = conda.base.context.context.platform
root_dir = conda.base.context.context.root_dir
root_writable = conda.base.context.context.root_writable
subdir = conda.base.context.context.subdir
from .models.channel import get_conda_build_local_url  # NOQA
get_rc_urls = lambda: list(conda.base.context.context.channels)
get_local_urls = lambda: list(get_conda_build_local_url()) or []
load_condarc = lambda fn: conda.base.context.reset_context([fn])
from .exceptions import PaddingError  # NOQA
PaddingError = PaddingError
from .common.compat import CrossPlatformStLink     # NOQA
CrossPlatformStLink = CrossPlatformStLink

from .models.enums import FileMode  # NOQA
FileMode = FileMode
from .models.enums import PathType  # NOQA
PathType = PathType


if PY3:
    import configparser  # NOQA
else:
    import ConfigParser as configparser  # NOQA
configparser = configparser


from .compat import TemporaryDirectory  # NOQA
TemporaryDirectory = TemporaryDirectory<|MERGE_RESOLUTION|>--- conflicted
+++ resolved
@@ -74,14 +74,10 @@
 from conda.base.context import get_prefix as context_get_prefix, non_x86_linux_machines  # NOQA
 non_x86_linux_machines = non_x86_linux_machines
 
-<<<<<<< HEAD
-from .base.constants import DEFAULT_CHANNELS       # NOQA
 from ._vendor.auxlib.entity import EntityEncoder        # NOQA
 EntityEncoder = EntityEncoder
-=======
 from .base.constants import DEFAULT_CHANNELS, DEFAULT_CHANNELS_WIN, DEFAULT_CHANNELS_UNIX  # NOQA
 DEFAULT_CHANNELS, DEFAULT_CHANNELS_WIN, DEFAULT_CHANNELS_UNIX = DEFAULT_CHANNELS, DEFAULT_CHANNELS_WIN, DEFAULT_CHANNELS_UNIX  # NOQA
->>>>>>> ce1e1683
 get_prefix = partial(context_get_prefix, conda.base.context.context)
 get_default_urls = lambda: DEFAULT_CHANNELS
 
