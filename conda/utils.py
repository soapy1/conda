from __future__ import print_function, division, absolute_import

import logging
import sys
import hashlib
import collections
from functools import partial
from os.path import abspath, isdir, join
import os
import re
import subprocess
import tempfile


log = logging.getLogger(__name__)
stderrlog = logging.getLogger('stderrlog')

class memoized(object):
    """Decorator. Caches a function's return value each time it is called.
    If called later with the same arguments, the cached value is returned
    (not reevaluated).
    """
    def __init__(self, func):
        self.func = func
        self.cache = {}

    def __call__(self, *args, **kw):
        newargs = []
        for arg in args:
            if isinstance(arg, list):
                newargs.append(tuple(arg))
            elif not isinstance(arg, collections.Hashable):
                # uncacheable. a list, for instance.
                # better to not cache than blow up.
                return self.func(*args, **kw)
            else:
                newargs.append(arg)
        newargs = tuple(newargs)
        key = (newargs, frozenset(sorted(kw.items())))
        if key in self.cache:
            return self.cache[key]
        else:
            value = self.func(*args, **kw)
            self.cache[key] = value
            return value


# For instance methods only
class memoize(object):  # 577452
    def __init__(self, func):
        self.func = func

    def __get__(self, obj, objtype=None):
        if obj is None:
            return self.func
        return partial(self, obj)

    def __call__(self, *args, **kw):
        obj = args[0]
        try:
            cache = obj.__cache
        except AttributeError:
            cache = obj.__cache = {}
        key = (self.func, args[1:], frozenset(sorted(kw.items())))
        try:
            res = cache[key]
        except KeyError:
            res = cache[key] = self.func(*args, **kw)
        return res

@memoized
def gnu_get_libc_version():
    """
    If on linux, get installed version of glibc, otherwise return None
    """

    if not sys.platform.startswith('linux'):
        return None

    from ctypes import CDLL, cdll, c_char_p

    cdll.LoadLibrary('libc.so.6')
    libc = CDLL('libc.so.6')
    f = libc.gnu_get_libc_version
    f.restype = c_char_p
    return f()


def can_open(file):
    """
    Return True if the given ``file`` can be opened for writing
    """
    try:
        fp = open(file, "ab")
        fp.close()
        return True
    except IOError:
        stderrlog.info("Unable to open %s\n" % file)
        return False


def can_open_all(files):
    """
    Return True if all of the provided ``files`` can be opened
    """
    for f in files:
        if not can_open(f):
            return False
    return True


def can_open_all_files_in_prefix(prefix, files):
    """
    Returns True if all ``files`` at a given ``prefix`` can be opened
    """
    return can_open_all((os.path.join(prefix, f) for f in files))

def try_write(dir_path):
    if not isdir(dir_path):
        return False
    # try to create a file to see if `dir_path` is writable, see #2151
    temp_filename = join(dir_path, '.conda-try-write-%d' % os.getpid())
    try:
        with open(temp_filename, mode='wb') as fo:
            fo.write(b'This is a test file.\n')
        os.unlink(temp_filename)
        return True
    except (IOError, OSError):
        return False


def hashsum_file(path, mode='md5'):
    h = hashlib.new(mode)
    with open(path, 'rb') as fi:
        while True:
            chunk = fi.read(262144)  # process chunks of 256KB
            if not chunk:
                break
            h.update(chunk)
    return h.hexdigest()


def md5_file(path):
    return hashsum_file(path, 'md5')


def url_path(path):
    path = abspath(path)
    if sys.platform == 'win32':
        path = '/' + path.replace(':', '|').replace('\\', '/')
    return 'file://%s' % path


def run_in(command, shell, cwd=None, env=None):
    if hasattr(shell, "keys"):
        shell = shell["exe"]
    if shell == 'cmd.exe':
        cmd_script = tempfile.NamedTemporaryFile(suffix='.bat', mode='wt', delete=False)
        cmd_script.write(command)
        cmd_script.close()
        cmd_bits = [shells[shell]["exe"]] + shells[shell]["shell_args"] + [cmd_script.name]
        try:
            p = subprocess.Popen(cmd_bits, stdout=subprocess.PIPE, stderr=subprocess.PIPE,
                                 cwd=cwd, env=env)
            stdout, stderr = p.communicate()
        finally:
            os.unlink(cmd_script.name)
    elif shell == 'powershell':
        raise NotImplementedError
    else:
        cmd_bits = ([shells[shell]["exe"]] + shells[shell]["shell_args"] +
                    [translate_stream(command, shells[shell]["path_to"])])
        p = subprocess.Popen(cmd_bits, stdout=subprocess.PIPE, stderr=subprocess.PIPE)
        stdout, stderr = p.communicate()
    streams = [u"%s" % stream.decode('utf-8').replace('\r\n', '\n').rstrip("\n")
               for stream in (stdout, stderr)]
    return streams


def path_identity(path):
    """Used as a dummy path converter where no conversion necessary"""
    return path


def win_path_to_unix(path, root_prefix=""):
    """Convert a path or ;-separated string of paths into a unix representation

    Does not add cygdrive.  If you need that, set root_prefix to "/cygdrive"
    """
    path_re = '(?<![:/^a-zA-Z])([a-zA-Z]:[\/\\\\]+(?:[^:*?"<>|]+[\/\\\\]+)*[^:*?"<>|;\/\\\\]+?(?![a-zA-Z]:))'  # noqa

    def _translation(found_path):
        found = found_path.group(1).replace("\\", "/").replace(":", "").replace("//", "/")
        return root_prefix + "/" + found
    path = re.sub(path_re, _translation, path).replace(";/", ":/")
    return path


def unix_path_to_win(path, root_prefix=""):
    """Convert a path or :-separated string of paths into a Windows representation

    Does not add cygdrive.  If you need that, set root_prefix to "/cygdrive"
    """
    if len(path) > 1 and (";" in path or (path[1] == ":" and path.count(":") == 1)):
        # already a windows path
        return path.replace("/", "\\")
    path_re = root_prefix + r'(/[a-zA-Z]/(?:(?![:\s]/)[^:*?"<>])*)'

    def _translation(found_path):
        group = found_path.group(0)
        return "{0}:{1}".format(group[len(root_prefix)+1],
                                group[len(root_prefix)+2:].replace("/", "\\"))
    translation = re.sub(path_re, _translation, path)
    translation = re.sub(":([a-zA-Z]):\\\\",
                         lambda match: ";" + match.group(0)[1] + ":\\",
                         translation)
    return translation


# curry cygwin functions
def win_path_to_cygwin(path):
    return win_path_to_unix(path, "/cygdrive")

def cygwin_path_to_win(path):
    return unix_path_to_win(path, "/cygdrive")


def translate_stream(stream, translator):
    return "\n".join(translator(line) for line in stream.split("\n"))


def human_bytes(n):
    """
    Return the number of bytes n in more human readable form.
    """
    if n < 1024:
        return '%d B' % n
    k = n/1024
    if k < 1024:
        return '%d KB' % round(k)
    m = k/1024
    if m < 1024:
        return '%.1f MB' % m
    g = m/1024
    return '%.2f GB' % g

# This is necessary for Windows, for linking the environment, and for printing the correct
# activation instructions on Windows, depending on the shell type.  It would be great to
# get rid of it, but I don't know how to otherwise detect which shell is used to create
# or install conda packages.
def find_parent_shell(path=False, max_stack_depth=10):
    """return process name or path of parent.  Default is to return only name of process."""
    try:
        import psutil
    except ImportError:
        stderrlog.warn("No psutil available.\n"
                       "To proceed, please conda install psutil")
        return None
    process = psutil.Process()
    pname = process.parent().name().lower()
    stack_depth = 0
    while (any(proc in pname for proc in ["conda", "python", "py.test"]) and
           stack_depth < max_stack_depth):
        if process:
            process = process.parent()
<<<<<<< HEAD
            stack_depth += 1
=======
            pname = process.parent().name().lower()
>>>>>>> 6c4aed10
        else:
            # fallback defaults to system default
            if sys.platform == 'win32':
                return 'cmd.exe'
            else:
                return 'bash'
    if path:
        return process.parent().exe()
    return process.parent().name()


@memoized
def get_yaml():
    try:
        import ruamel_yaml as yaml
    except ImportError:
        try:
            import ruamel.yaml as yaml
        except ImportError:
            try:
                import yaml
            except ImportError:
                sys.exit("No yaml library available.\n"
                         "To proceed, please conda install ruamel_yaml")
    return yaml


def yaml_load(filehandle):
    yaml = get_yaml()
    try:
        return yaml.load(filehandle, Loader=yaml.RoundTripLoader, version="1.2")
    except AttributeError:
        return yaml.load(filehandle)


def yaml_dump(string):
    yaml = get_yaml()
    try:
        return yaml.dump(string, Dumper=yaml.RoundTripDumper,
                         block_seq_indent=2, default_flow_style=False,
                         indent=4)
    except AttributeError:
        return yaml.dump(string, default_flow_style=False)

# TODO: this should be done in a more extensible way
#     (like files for each shell, with some registration mechanism.)

# defaults for unix shells.  Note: missing "exe" entry, which should be set to
#    either an executable on PATH, or a full path to an executable for a shell
unix_shell_base = dict(
                       binpath="/bin/",  # mind the trailing slash.
                       echo="echo",
                       env_script_suffix=".sh",
                       nul='2>/dev/null',
                       path_from=path_identity,
                       path_to=path_identity,
                       pathsep=":",
                       printdefaultenv='echo $CONDA_DEFAULT_ENV',
                       printpath="echo $PATH",
                       printps1='echo $PS1',
                       promptvar='PS1',
                       sep="/",
                       set_var='export ',
                       shell_args=["-l", "-c"],
                       shell_suffix="",
                       slash_convert=("\\", "/"),
                       source_setup="source",
                       test_echo_extra="",
                       var_format="${}",
)

msys2_shell_base = dict(
                        unix_shell_base,
                        path_from=unix_path_to_win,
                        path_to=win_path_to_unix,
                        binpath="/Scripts/",  # mind the trailing slash.
)

if sys.platform == "win32":
    shells = {
        # "powershell.exe": dict(
        #    echo="echo",
        #    test_echo_extra=" .",
        #    var_format="${var}",
        #    binpath="/bin/",  # mind the trailing slash.
        #    source_setup="source",
        #    nul='2>/dev/null',
        #    set_var='export ',
        #    shell_suffix=".ps",
        #    env_script_suffix=".ps",
        #    printps1='echo $PS1',
        #    printdefaultenv='echo $CONDA_DEFAULT_ENV',
        #    printpath="echo %PATH%",
        #    exe="powershell.exe",
        #    path_from=path_identity,
        #    path_to=path_identity,
        #    slash_convert = ("/", "\\"),
        # ),
        "cmd.exe": dict(
            echo="@echo",
            var_format="%{}%",
            binpath="\\Scripts\\",  # mind the trailing slash.
            source_setup="call",
            test_echo_extra="",
            nul='1>NUL 2>&1',
            set_var='set ',
            shell_suffix=".bat",
            env_script_suffix=".bat",
            printps1="@echo %PROMPT%",
            promptvar="PROMPT",
            # parens mismatched intentionally.  See http://stackoverflow.com/questions/20691060/how-do-i-echo-a-blank-empty-line-to-the-console-from-a-windows-batch-file # NOQA
            printdefaultenv='IF NOT "%CONDA_DEFAULT_ENV%" == "" (\n'
                            'echo %CONDA_DEFAULT_ENV% ) ELSE (\n'
                            'echo()',
            printpath="@echo %PATH%",
            exe="cmd.exe",
            shell_args=["/d", "/c"],
            path_from=path_identity,
            path_to=path_identity,
            slash_convert=("/", "\\"),
            sep="\\",
            pathsep=";",
        ),
        "cygwin": dict(
            unix_shell_base,
            exe="bash.exe",
            binpath="/Scripts/",  # mind the trailing slash.
            path_from=cygwin_path_to_win,
            path_to=win_path_to_cygwin
        ),
        # bash is whichever bash is on PATH.  If using Cygwin, you should use the cygwin
        #    entry instead.  The only major difference is that it handle's cygwin's /cygdrive
        #    filesystem root.
        "bash.exe": dict(
            msys2_shell_base, exe="bash.exe",
        ),
        "sh.exe": dict(
            msys2_shell_base, exe="sh.exe",
        ),
    }

else:
    shells = {
        "bash": dict(
            unix_shell_base, exe="bash",
                    ),
        "zsh": dict(
            unix_shell_base, exe="zsh",
                   ),
        # "fish": dict(unix_shell_base, exe="fish",
        #             shell_suffix=".fish",
        #             source_setup=""),
    }<|MERGE_RESOLUTION|>--- conflicted
+++ resolved
@@ -263,11 +263,8 @@
            stack_depth < max_stack_depth):
         if process:
             process = process.parent()
-<<<<<<< HEAD
+            pname = process.parent().name().lower()
             stack_depth += 1
-=======
-            pname = process.parent().name().lower()
->>>>>>> 6c4aed10
         else:
             # fallback defaults to system default
             if sys.platform == 'win32':
