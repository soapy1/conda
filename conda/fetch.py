--- conflicted
+++ resolved
@@ -7,448 +7,20 @@
 
 import shutil
 import tempfile
-<<<<<<< HEAD
 from logging import getLogger
 from os.path import basename, join
-=======
-import warnings
-from functools import wraps
-from logging import DEBUG, getLogger
-from os.path import basename, dirname, join
-from requests.exceptions import ConnectionError, HTTPError, SSLError
-from requests.packages.urllib3.connectionpool import InsecureRequestWarning
->>>>>>> 2b4922ad
 from warnings import warn
 
-log = getLogger(__name__)
-
 # for conda-build backward compatibility
-handle_proxy_407 = lambda x, y: warn("handle_proxy_407 is deprecated. "
-                                     "Now handled by CondaSession.")
-<<<<<<< HEAD
 from .core.package_cache import download  # NOQA
 download = download
 from .core.index import fetch_index  # NOQA
 fetch_index = fetch_index
-=======
 
+handle_proxy_407 = lambda x, y: warn("handle_proxy_407 is deprecated. "
+                                     "Now handled by CondaSession.")
 
-def create_cache_dir():
-    cache_dir = join(context.pkgs_dirs[0], 'cache')
-    try:
-        os.makedirs(cache_dir)
-    except OSError:
-        pass
-    return cache_dir
-
-
-def cache_fn_url(url):
-    md5 = hashlib.md5(url.encode('utf-8')).hexdigest()
-    return '%s.json' % (md5[:8],)
-
-
-def add_http_value_to_dict(resp, http_key, d, dict_key):
-    value = resp.headers.get(http_key)
-    if value:
-        d[dict_key] = value
-
-# We need a decorator so that the dot gets printed *after* the repodata is fetched
-class dotlog_on_return(object):
-    def __init__(self, msg):
-        self.msg = msg
-
-    def __call__(self, f):
-        @wraps(f)
-        def func(*args, **kwargs):
-            res = f(*args, **kwargs)
-            dotlog.debug("%s args %s kwargs %s" % (self.msg, args, kwargs))
-            return res
-        return func
-
-
-@dotlog_on_return("fetching repodata:")
-def fetch_repodata(url, cache_dir=None, use_cache=False, session=None):
-    if not offline_keep(url):
-        return {'packages': {}}
-    cache_path = join(cache_dir or create_cache_dir(), cache_fn_url(url))
-    try:
-        log.debug("Opening repodata cache for %s at %s", url, cache_path)
-        with open(cache_path) as f:
-            cache = json.load(f)
-    except (IOError, ValueError):
-        cache = {'packages': {}}
-
-    if use_cache:
-        return cache
-
-    if not context.ssl_verify:
-        warnings.simplefilter('ignore', InsecureRequestWarning)
-
-    session = session or CondaSession()
-
-    headers = {}
-    if "_etag" in cache:
-        headers["If-None-Match"] = cache["_etag"]
-    if "_mod" in cache:
-        headers["If-Modified-Since"] = cache["_mod"]
-
-    if 'repo.continuum.io' in url or url.startswith("file://"):
-        filename = 'repodata.json.bz2'
-        headers['Accept-Encoding'] = 'identity'
-    else:
-        headers['Accept-Encoding'] = 'gzip, deflate, compress, identity'
-        headers['Content-Type'] = 'application/json'
-        filename = 'repodata.json'
-
-    try:
-        resp = session.get(join_url(url, filename), headers=headers, proxies=session.proxies,
-                           timeout=(6.1, 60))
-        if log.isEnabledFor(DEBUG):
-            log.debug(stringify(resp))
-        resp.raise_for_status()
-
-        if resp.status_code != 304:
-            def get_json_str(filename, resp_content):
-                if filename.endswith('.bz2'):
-                    return bz2.decompress(resp_content).decode('utf-8')
-                else:
-                    return resp_content.decode('utf-8')
-
-            if url.startswith('file://'):
-                file_path = url_to_path(url)
-                with FileLock(dirname(file_path)):
-                    json_str = get_json_str(filename, resp.content)
-            else:
-                json_str = get_json_str(filename, resp.content)
-
-            cache = json.loads(json_str)
-            add_http_value_to_dict(resp, 'Etag', cache, '_etag')
-            add_http_value_to_dict(resp, 'Last-Modified', cache, '_mod')
-
-    except ValueError as e:
-        raise CondaRuntimeError("Invalid index file: {0}: {1}".format(join_url(url, filename), e))
-
-    except (ConnectionError, HTTPError, SSLError) as e:
-        # status_code might not exist on SSLError
-        status_code = getattr(e.response, 'status_code', None)
-        if status_code == 404:
-            if url.endswith('/noarch'):  # noarch directory might not exist
-                return None
-
-            help_message = dals("""
-            The remote server could not find the channel you requested.
-
-            You will need to adjust your conda configuration to proceed.
-            Use `conda config --show` to view your configuration's current state.
-            Further configuration help can be found at <%s>.
-            """ % join_url(CONDA_HOMEPAGE_URL, 'docs/config.html'))
-
-        elif status_code == 403:
-            if url.endswith('/noarch'):
-                return None
-            else:
-                help_message = dals("""
-                The channel you requested is not available on the remote server.
-
-                You will need to adjust your conda configuration to proceed.
-                Use `conda config --show` to view your configuration's current state.
-                Further configuration help can be found at <%s>.
-                """ % join_url(CONDA_HOMEPAGE_URL, 'docs/config.html'))
-
-        elif status_code == 401:
-            channel = Channel(url)
-            if channel.token:
-                help_message = dals("""
-                The token '%s' given for the URL is invalid.
-
-                If this token was pulled from anaconda-client, you will need to use
-                anaconda-client to reauthenticate.
-
-                If you supplied this token to conda directly, you will need to adjust your
-                conda configuration to proceed.
-
-                Use `conda config --show` to view your configuration's current state.
-                Further configuration help can be found at <%s>.
-               """ % (channel.token, join_url(CONDA_HOMEPAGE_URL, 'docs/config.html')))
-
-            elif context.channel_alias.location in url:
-                # Note, this will not trigger if the binstar configured url does
-                # not match the conda configured one.
-                help_message = dals("""
-                The remote server has indicated you are using invalid credentials for this channel.
-
-                If the remote site is anaconda.org or follows the Anaconda Server API, you
-                will need to
-                  (a) login to the site with `anaconda login`, or
-                  (b) provide conda with a valid token directly.
-
-                Further configuration help can be found at <%s>.
-               """ % join_url(CONDA_HOMEPAGE_URL, 'docs/config.html'))
-
-            else:
-                help_message = dals("""
-                The credentials you have provided for this URL are invalid.
-
-                You will need to modify your conda configuration to proceed.
-                Use `conda config --show` to view your configuration's current state.
-                Further configuration help can be found at <%s>.
-                """ % join_url(CONDA_HOMEPAGE_URL, 'docs/config.html'))
-
-        elif status_code is not None and 500 <= status_code < 600:
-            help_message = dals("""
-            An remote server error occurred when trying to retrieve this URL.
-
-            A 500-type error (e.g. 500, 501, 502, 503, etc.) indicates the server failed to
-            fulfill a valid request.  The problem may be spurious, and will resolve itself if you
-            try your request again.  If the problem persists, consider notifying the maintainer
-            of the remote server.
-            """)
-
-        else:
-            help_message = "An HTTP error occurred when trying to retrieve this URL.\n%r" % e
-
-        raise CondaHTTPError(help_message, e.response.url if e.response else None, status_code,
-                             e.response.reason if e.response else None)
-
-    cache['_url'] = url
-    try:
-        with open(cache_path, 'w') as fo:
-            json.dump(cache, fo, indent=2, sort_keys=True)
-    except IOError:
-        pass
-
-    return cache or None
-
-
-def add_unknown(index, priorities):
-    priorities = {p[0]: p[1] for p in itervalues(priorities)}
-    maxp = max(itervalues(priorities)) + 1 if priorities else 1
-    for dist, info in iteritems(package_cache()):
-        schannel, dname = dist2pair(dist)
-        fname = dname + '.tar.bz2'
-        fkey = dist + '.tar.bz2'
-        if fkey in index or not info['dirs']:
-            continue
-        try:
-            with open(join(info['dirs'][0], 'info', 'index.json')) as fi:
-                meta = json.load(fi)
-        except IOError:
-            continue
-        if info['urls']:
-            url = info['urls'][0]
-        elif meta.get('url'):
-            url = meta['url']
-        elif meta.get('channel'):
-            url = meta['channel'].rstrip('/') + '/' + fname
-        else:
-            url = '<unknown>/' + fname
-        if url.rsplit('/', 1)[-1] != fname:
-            continue
-        channel, schannel2 = Channel(url).url_channel_wtf
-        if schannel2 != schannel:
-            continue
-        priority = priorities.get(schannel, maxp)
-        if 'link' in meta:
-            del meta['link']
-        meta.update({'fn': fname, 'url': url, 'channel': channel,
-                     'schannel': schannel, 'priority': priority})
-        meta.setdefault('depends', [])
-        log.debug("adding cached pkg to index: %s" % fkey)
-        index[fkey] = meta
-
-def add_pip_dependency(index):
-    for info in itervalues(index):
-        if (info['name'] == 'python' and
-                info['version'].startswith(('2.', '3.'))):
-            info.setdefault('depends', []).append('pip')
-
-def fetch_index(channel_urls, use_cache=False, unknown=False, index=None):
-    log.debug('channel_urls=' + repr(channel_urls))
-    # pool = ThreadPool(5)
-    if index is None:
-        index = {}
-    if not context.json:
-        stdoutlog.info("Fetching package metadata ...")
-
-    urls = tuple(filter(offline_keep, channel_urls))
-    try:
-        import concurrent.futures
-        executor = concurrent.futures.ThreadPoolExecutor(10)
-    except (ImportError, RuntimeError) as e:
-        # concurrent.futures is only available in Python >= 3.2 or if futures is installed
-        # RuntimeError is thrown if number of threads are limited by OS
-        log.debug(repr(e))
-        session = CondaSession()
-        repodatas = [(url, fetch_repodata(url, use_cache=use_cache, session=session))
-                     for url in urls]
-    else:
-        try:
-            futures = tuple(executor.submit(fetch_repodata, url, use_cache=use_cache,
-                                            session=CondaSession()) for url in urls)
-            repodatas = [(u, f.result()) for u, f in zip(urls, futures)]
-        except RuntimeError as e:
-            # Cannot start new thread, then give up parallel execution
-            log.debug(repr(e))
-            session = CondaSession()
-            repodatas = [(url, fetch_repodata(url, use_cache=use_cache, session=session))
-                         for url in urls]
-        finally:
-            executor.shutdown(wait=True)
-
-    for url, repodata in repodatas:
-        if repodata is None:
-            continue
-        new_index = repodata['packages']
-        canonical_name, priority = channel_urls[url]
-        url = url.rstrip('/')
-        channel = Channel(url)
-        for fn, info in iteritems(new_index):
-            info['fn'] = fn
-            info['schannel'] = canonical_name
-            info['channel'] = url
-            info['priority'] = priority
-            info['url'] = url + '/' + fn
-            if channel.auth:
-                info['auth'] = channel.auth
-            key = canonical_name + '::' + fn if canonical_name != 'defaults' else fn
-            index[key] = info
-
-    if not context.json:
-        stdoutlog.info('\n')
-    if unknown:
-        add_unknown(index, channel_urls)
-    if context.add_pip_as_python_dependency:
-        add_pip_dependency(index)
-    return index
-
-
-def fetch_pkg(info, dst_dir=None, session=None):
-    '''
-    fetch a package given by `info` and store it into `dst_dir`
-    '''
-
-    session = session or CondaSession()
-
-    fn = info['fn']
-    url = info.get('url') or info['channel'] + '/' + fn
-    url = maybe_add_auth(url, info.get('auth'))
-    log.debug("url=%r" % url)
-
-    if dst_dir is None:
-        dst_dir = find_new_location(fn[:-8])[0]
-    path = join(dst_dir, fn)
-
-    download(url, path, session=session, md5=info['md5'], urlstxt=True)
-    if info.get('sig'):
-        from .signature import verify
-
-        fn2 = fn + '.sig'
-        url = (info['channel'] if info['sig'] == '.' else
-               info['sig'].rstrip('/')) + '/' + fn2
-        log.debug("signature url=%r" % url)
-        download(url, join(dst_dir, fn2), session=session)
-        try:
-            if verify(path):
-                return
-        except CondaSignatureError:
-            raise
-
-        raise CondaSignatureError("Error: Signature for '%s' is invalid." % (basename(path)))
-
-
-def download(url, dst_path, session=None, md5=None, urlstxt=False, retries=None):
-    assert "::" not in str(dst_path), str(dst_path)
-    if not offline_keep(url):
-        raise RuntimeError("Cannot download in offline mode: %s" % (url,))
-
-    pp = dst_path + '.part'
-    dst_dir = dirname(dst_path)
-    session = session or CondaSession()
-
-    if not context.ssl_verify:
-        try:
-            from requests.packages.urllib3.connectionpool import InsecureRequestWarning
-        except ImportError:
-            pass
-        else:
-            warnings.simplefilter('ignore', InsecureRequestWarning)
-
-    if retries is None:
-        retries = RETRIES
-
-    with FileLock(dst_path):
-        rm_rf(dst_path)
-        try:
-            resp = session.get(url, stream=True, proxies=session.proxies, timeout=(6.1, 60))
-            resp.raise_for_status()
-        except requests.exceptions.HTTPError as e:
-            msg = "HTTPError: %s: %s\n" % (e, url)
-            log.debug(msg)
-            raise CondaRuntimeError(msg)
-
-        except requests.exceptions.ConnectionError as e:
-            msg = "Connection error: %s: %s\n" % (e, url)
-            stderrlog.info('Could not connect to %s\n' % url)
-            log.debug(msg)
-            raise CondaRuntimeError(msg)
-
-        except IOError as e:
-            raise CondaRuntimeError("Could not open '%s': %s" % (url, e))
-
-        size = resp.headers.get('Content-Length')
-        if size:
-            size = int(size)
-            fn = basename(dst_path)
-            getLogger('fetch.start').info((fn[:14], size))
-
-        if md5:
-            h = hashlib.new('md5')
-        try:
-            with open(pp, 'wb') as fo:
-                index = 0
-                for chunk in resp.iter_content(2**14):
-                    index += len(chunk)
-                    try:
-                        fo.write(chunk)
-                    except IOError:
-                        raise CondaRuntimeError("Failed to write to %r." % pp)
-
-                    if md5:
-                        h.update(chunk)
-
-                    if size and 0 <= index <= size:
-                        getLogger('fetch.update').info(index)
-
-        except IOError as e:
-            if e.errno == 104 and retries:  # Connection reset by pee
-                # try again
-                log.debug("%s, trying again" % e)
-                return download(url, dst_path, session=session, md5=md5,
-                                urlstxt=urlstxt, retries=retries - 1)
-            raise CondaRuntimeError("Could not open %r for writing (%s)." % (pp, e))
-
-        if size:
-            getLogger('fetch.stop').info(None)
-
-        if md5 and h.hexdigest() != md5:
-            if retries:
-                # try again
-                log.debug("MD5 sums mismatch for download: %s (%s != %s), "
-                          "trying again" % (url, h.hexdigest(), md5))
-                return download(url, dst_path, session=session, md5=md5,
-                                urlstxt=urlstxt, retries=retries - 1)
-            raise MD5MismatchError("MD5 sums mismatch for download: %s (%s != %s)"
-                                   % (url, h.hexdigest(), md5))
-
-        try:
-            exp_backoff_fn(os.rename, pp, dst_path)
-        except OSError as e:
-            raise CondaRuntimeError("Could not rename %r to %r: %r" %
-                                    (pp, dst_path, e))
-
-        if urlstxt:
-            add_cached_package(dst_dir, url, overwrite=True, urlstxt=True)
->>>>>>> 2b4922ad
+log = getLogger(__name__)
 
 
 class TmpDownload(object):
