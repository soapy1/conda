--- conflicted
+++ resolved
@@ -92,11 +92,7 @@
 Response = namedtuple('Response', ['stdout', 'stderr', 'rc'])
 GIT_DESCRIBE_REGEX = compile(r"(?:[_-a-zA-Z]*)"
                              r"(?P<version>\d+\.\d+\.\d+)"
-<<<<<<< HEAD
-                             r"(?:-(?P<dev>\d+)-g(?P<hash>[0-9a-f]{7,9}))")
-=======
                              r"(?:-(?P<dev>\d+)-g(?P<hash>[0-9a-f]{7,}))")
->>>>>>> a150267f
 
 
 def call(command, path=None, raise_on_error=True):
