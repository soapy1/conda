<<<<<<< HEAD
## 4.3.0 (unreleased)

### Deprecations/Breaking Changes
* remove dead install_tar function (#3641)

### Improvements
* cache VersionOrder objects to improve performance (#3596)
* fix documentation and typos (#3526, #3572, #3627)
* imporoved solver hint detection, simplified filtering (#3597)
* add multikey configuration validation (#3432)

### Bug Fixes
* account for the Windows Python 2.7 os.environ unicode aversion (#3363)
* fix link field in record object (#3424)

### Non-User-Facing Changes
* remove unnecessary eval (#3428)
* add conda.exports module (#3429)
* apply PEP-8 to conda-env (#3653)


## 4.2.10 (unreleased)
=======
## 4.2.10 (2016-10-17)
>>>>>>> 963e58f9

### Improvements
* add json output for `conda info -s` (#3588)
* ignore certain binary prefixes on windows (#3539)
* allow conda config files to have .yaml extensions or 'condarc' anywhere in filename (#3633)

### Bug Fixes
* fix #3442, #3459, #3481, #3531, #3548 multiple networking and auth issues (#3550)
* add back linux-ppc64le subdir support (#3584)
* fix #3600 ensure links are removed when unlinking (#3625)
* fix #3602 search channels by platform (#3629)
* fix duplicated packages when updating environment (#3563)
* fix #3590 exception when parsing invalid yaml (#3593 via #3634)
* fix #3655 a string decoding error (#3656)

### Non-User-Facing Changes
* backport conda.exports module to 4.2.x (#3654)
* travis-ci OSX fix (#3615 via #3657)


## 4.1.13 (unreleased)

### Non-User-Facing Changes
* use install.rm_rf for TemporaryDirectory cleanup (#3425)
* fix the api->conda substitution (#3456)


## 4.2.9 (2016-09-27)

### Bug Fixes
* fix #3536 conda-env messaging to stdout with --json flag (#3537)
* fix #3525 writing to sys.stdout with --json flag for post-link scripts (#3538)
* fix #3492 make NULL falsey with python 3 (#3524)


## 4.2.8 (2016-09-26)

### Improvements
* add "error" key back to json error output (#3523)

### Bug Fixes
* fix #3453 conda fails with create_default_packages (#3454)
* fix #3455 --dry-run fails (#3457)
* dial down error messages for rm_rf (#3522)
* fix #3467 AttributeError encountered for map config parameter validation (#3521)


## 4.2.7 (2016-09-16)

### Deprecations/Breaking Changes
* revert to 4.1.x behavior of `conda list --export` (#3450, #3451)

### Bug Fixes
* don't add binstar token if it's given in the channel spec (#3427, #3440, #3444)
* fix #3433 failure to remove broken symlinks (#3436)

### Non-User-Facing Changes
* use install.rm_rf for TemporaryDirectory cleanup (#3425)


## 4.2.6 (2016-09-14)

### Improvements
* add support for client TLS certificates (#3419)
* address #3267 allow migration of channel_alias (#3410)
* conda-env version matches conda version (#3422)

### Bug Fixes
* fix #3409 unsatisfiable dependecy error message (#3412)
* fix #3408 quiet rm_rf (#3413)
* fix #3407 padding error messaging (#3416)
* account for the Windows Python 2.7 os.environ unicode aversion (#3363 via #3420)


## 4.2.5 (2016-09-08)

### Deprecations/Breaking Changes
* partially revert #3041 giving conda config --add previous --prepend behavior (#3364 via #3370)
* partially revert #2760 adding back conda package command (#3398)

### Improvements
* order output of conda config --show; make --json friendly (#3384 via #3386)
* clean the pid based lock on exception (#3325)
* improve file removal on all platforms (#3280 via #3396)

### Bug Fixes
* fix #3332 allow download urls with :: in them (#3335)
* fix always_yes and not-set argparse args overriding other sources (#3374)
* fix ftp fetch timeout (#3392)
* fix #3307 add try/except block for touch lock (#3326)
* fix CONDA_CHANNELS environment variable splitting (#3390)
* fix #3378 CONDA_FORCE_32BIT environment variable (#3391)
* make conda info channel urls actually give urls (#3397)
* fix cio_test compatibility (#3395 via #3400)


## 4.1.12 (2016-09-08)

### Bug Fixes
* fix #2837 "File exists" in symlinked path with parallel activations (#3210)
* fix prune option when installing packages (#3354)
* change check for placeholder to be more friendly to long PATH (#3349)


## 4.2.4 (2016-08-18)

### Bug Fixes
* fix #3277 conda list package order (#3278)
* fix channel priority issue with duplicated channels (#3283)
* fix local channel channels; add full conda-build unit tests (#3281)
* fix conda install with no package specified (#3284)
* fix #3253 exporting and importing conda environments (#3286)
* fix priority messaging on conda config --get (#3304)
* fix conda list --export; additional integration tests (#3291)
* fix conda update --all idempotence; add integration tests for channel priority (#3306)

### Non-User-Facing Changes
* additional conda-env integration tests (#3288)


## 4.2.3 (2016-08-11)

### Improvements
* added zsh and zsh.exe to Windows shells (#3257)

### Bug Fixes
* allow conda to downgrade itself (#3273)
* fix breaking changes to conda-build from 4.2.2 (#3265)
* fix empty environment issues with conda and conda-env (#3269)

### Non-User-Facing Changes
* add integration tests for conda-env (#3270)
* add more conda-build smoke tests (#3274)


## 4.2.2 (2016-08-09)

### Improvements
* enable binary prefix replacement on windows (#3262)
* add `--verbose` command line flag (#3237)
* improve logging and exception detail (#3237, #3252)
* do not remove empty environment without asking; raise an error when a named environment can't be found (#3222)

### Bug Fixes
* fix #3226 user condarc not available on Windows (#3228)
* fix some bugs in conda config --show* (#3212)
* fix conda-build local channel bug (#3202)
* remove subprocess exiting message (#3245)
* fix comment parsing and channels in conda-env environment.yml (#3258, #3259)
* fix context error with conda-env (#3232)
* fix #3182 conda install silently skipping failed linking (#3184)


## 4.2.1 (2016-08-01)

### Improvements
* improve an error message that can happen during conda install --revision (#3181)
* use clean sys.exit with user choice 'No' (#3196)

### Bug Fixes
* critical fix for 4.2.0 error when no git is on PATH (#3193)
* revert #3171 lock cleaning on exit pending further refinement
* patches for conda-build compatibility with 4.2 (#3187)
* fix a bug in --show-sources output that ignored aliased parameter names (#3189)

### Non-User-Facing Changes
* move scripts in bin to shell directory (#3186)


## 4.2.0 (2016-07-28)

### New Features
* **New Configuration Engine**: Configuration and "operating context" are the foundation of conda's functionality. Conda now has the ability to pull configuration information from a multitude of on-disk locations, including `.d` directories and a `.condarc` file *within* a conda environment), along with full `CONDA_` environment variable support. Helpful validation errors are given for improperly-specified configuration. Full documentation updates pending. (#2537, #3160, #3178)
* **New Exception Handling Engine**: Previous releases followed a pattern of premature exiting (with hard calls to `sys.exit()` when exceptional circumstances were encountered. This release replaces over 100 `sys.exit` calls with python exceptions.  For conda developers, this will result in tests that are easier to write.  For developers using conda, this is a first step on a long path toward conda being directly importable.  For conda users, this will eventually result in more helpful and descriptive errors messages.  (#2899, #2993, #3016, #3152, #3045)
* **Empty Environments**: Conda can now create "empty" environments when no initial packages are specified, alleviating a common source of confusion. (#3072, #3174)
* **Conda in Private Env**: Conda can now be configured to live within its own private environment.  While it's not yet default behavior, this represents a first step toward separating the `root` environment into a "conda private" environment and a "user default" environment. (#3068)
* **Regex Version Specification**: Regular expressions are now valid version specifiers.  For example, `^1\.[5-8]\.1$|2.2`. (#2933)

### Deprecations/Breaking Changes
* remove conda init (#2759)
* remove conda package and conda bundle (#2760)
* deprecate conda-env repo; pull into conda proper (#2950, #2952, #2954, #3157, #3163, #3170)
* force use of ruamel_yaml (#2762)
* implement conda config --prepend; change behavior of --add to --append (#3041)
* exit on link error instead of logging it (#2639)

### Improvements
* improve locking (#2962, #2989, #3048, #3075)
* clean up requests usage for fetching packages (#2755)
* remove excess output from conda --help (#2872)
* remove os.remove in update_prefix (#3006)
* better error behavior if conda is spec'd for a non-root environment (#2956)
* scale back try_write function on unix (#3076)

### Bug Fixes
* remove psutil requirement, fixes annoying error message (#3135, #3183)
* fix #3124 add threading lock to memoize (#3134)
* fix a failure with multi-threaded repodata downloads (#3078)
* fix windows file url (#3139)
* address #2800, error with environment.yml and non-default channels (#3164)

### Non-User-Facing Changes
* project structure enhancement (#2929, #3132, #3133, #3136)
* clean up channel handling with new channel model (#3130, #3151)
* add Anaconda Cloud / Binstar auth handler (#3142)
* remove dead code (#2761, #2969)
* code refactoring and additional tests (#3052, #3020)
* remove auxlib from project root (#2931)
* vendor auxlib 0.0.40 (#2932, #2943, #3131)
* vendor toolz 0.8.0 (#2994)
* move progressbar to vendor directory (#2951)
* fix conda.recipe for new quirks with conda-build (#2959)
* move captured function to common module (#3083)
* rename CHANGELOG to md (#3087)


## 4.1.11 (2016-07-26)

* fix PS1 backup in activate script, #3135 via #3155
* correct resolution for 'handle failures in binstar_client more generally', #3156


## 4.1.10 (2016-07-25)

* ignore symlink failure because of read-only file system, #3055
* backport shortcut tests, #3064
* fix #2979 redefinition of $SHELL variable, #3081
* fix #3060 --clone root --copy exception, #3080


## 4.1.9 (2016-07-20)

* fix #3104, add global BINSTAR_TOKEN_PAT
* handle failures in binstar_client more generally


## 4.1.8 (2016-07-12)

* fix #3004 UNAUTHORIZED for url (null binstar token), #3008
* fix overwrite existing redirect shortcuts when symlinking envs, #3025
* partially revert no default shortcuts, #3032, #3047


## 4.0.11 2016-07-09

* allow auto_update_conda from sysrc, #3015 via #3021


## 4.1.7 (2016-07-07)

* add msys2 channel to defaults on Windows, #2999
* fix #2939 channel_alias issues; improve offline enforcement, #2964
* fix #2970, #2974 improve handling of file:// URLs inside channel, #2976


## 4.1.6 (2016-07-01)

* slow down exp backoff from 1 ms to 100 ms factor, #2944
* set max time on exp_backoff to ~6.5 sec,#2955
* fix #2914 add/subtract from PATH; kill folder output text, #2917
* normalize use of get_index behavior across clone/explicit, #2937
* wrap root prefix check with normcase, #2938


## 4.1.5 (2016-06-29)

* more conservative auto updates of conda #2900
* fix some permissions errors with more aggressive use of move_path_to_trash, #2882
* fix #2891 error if allow_other_channels setting is used, #2896
* fix #2886, #2907 installing a tarball directly from the package cache, #2908
* fix #2681, #2778 reverting #2320 lock behavior changes, #2915


## 4.0.10 (2016-06-29)

* fix #2846 revert the use of UNC paths; shorten trash filenames, #2859 via #2878
* fix some permissions errors with more aggressive use of move_path_to_trash, #2882 via #2894


## 4.1.4 (2016-06-27)

* fix #2846 revert the use of UNC paths; shorten trash filenames, #2859
* fix exp backoff on Windows, #2860
* fix #2845 URL for local file repos, #2862
* fix #2764 restore full path var on win; create to CONDA_PREFIX env var, #2848
* fix #2754 improve listing pip installed packages, #2873
* change root prefix detection to avoid clobbering root activate scripts, #2880
* address #2841 add lowest and highest priority indication to channel config output, #2875
* add SYMLINK_CONDA to planned instructions, #2861
* use CONDA_PREFIX, not CONDA_DEFAULT_ENV for activate.d, #2856
* call scripts with redirect on win; more error checking to activate, #2852


## 4.1.3 (2016-06-23)

* ensure conda-env auto update, along with conda, #2772
* make yaml booleans behave how everyone expects them to, #2784
* use accept-encoding for repodata; prefer repodata.json to repodata.json.bz2, #2821
* additional integration and regression tests, #2757, #2774, #2787
* add offline mode to printed info; use offline flag when grabbing channels, #2813
* show conda-env version in conda info, #2819
* adjust channel priority superseded list, #2820
* support epoch ! characters in command line specs, #2832
* accept old default names and new ones when canonicalizing channel URLs #2839
* push PATH, PS1 manipulation into shell scripts, #2796
* fix #2765 broken source activate without arguments, #2806
* fix standalone execution of install.py, #2756
* fix #2810 activating conda environment broken with git bash on Windows, #2795
* fix #2805, #2781 handle both file-based channels and explicit file-based URLs, #2812
* fix #2746 conda create --clone of root, #2838
* fix #2668, #2699 shell recursion with activate #2831


## 4.1.2 (2016-06-17)

* improve messaging for "downgrades" due to channel priority, #2718
* support conda config channel append/prepend, handle duplicates, #2730
* remove --shortcuts option to internal CLI code, #2723
* fix an issue concerning space characters in paths in activate.bat, #2740
* fix #2732 restore yes/no/on/off for booleans on the command line, #2734
* fix #2642 tarball install on Windows, #2729
* fix #2687, #2697 WindowsError when creating environments on Windows, #2717
* fix #2710 link instruction in conda create causes TypeError, #2715
* revert #2514, #2695, disabling of .netrc files, #2736
* revert #2281 printing progress bar to terminal, #2707


## 4.1.1 (2016-06-16)

* add auto_update_conda config parameter, #2686
* fix #2669 conda config --add channels can leave out defaults, #2670
* fix #2703 ignore activate symlink error if links already exist, #2705
* fix #2693 install duplicate packages with older version of Anaconda, #2701
* fix #2677 respect HTTP_PROXY, #2695
* fix #2680 broken fish integration, #2685, #2694
* fix an issue with conda never exiting, #2689
* fix #2688 explicit file installs, #2708
* fix #2700 conda list UnicodeDecodeError, #2706


## 4.0.9 (2016-06-15)

* add auto_update_conda config parameter, #2686


## 4.1.0 (2016-06-14)

* clean up activate and deactivate scripts, moving back to conda repo, #1727,
  #2265, #2291, #2473, #2501, #2484
* replace pyyaml with ruamel_yaml, #2283, #2321
* better handling of channel collisions, #2323, #2369 #2402, #2428
* improve listing of pip packages with conda list, #2275
* re-license progressbar under BSD 3-clause, #2334
* reduce the amount of extraneous info in hints, #2261
* add --shortcuts option to install shortcuts on windows, #2623
* skip binary replacement on windows, #2630
* don't show channel urls by default in conda list, #2282
* package resolution and solver tweaks, #2443, #2475, #2480
* improved version & build matching, #2442, #2488
* print progress to the terminal rather than stdout, #2281
* verify version specs given on command line are valid, #2246
* fix for try_write function in case of odd permissions, #2301
* fix a conda search --spec error, #2343
* update User-Agent for conda connections, #2347
* remove some dead code paths, #2338, #2374
* fixes a thread safety issue with http requests, #2377, #2383
* manage BeeGFS hard-links non-POSIX configuration, #2355
* prevent version downgrades during removes, #2394
* fix conda info --json, #2445
* truncate shebangs over 127 characters using /usr/bin/env, #2479
* extract packages to a temporary directory then rename, #2425, #2483
* fix help in install, #2460
* fix re-install bug when sha1 differs, #2507
* fix a bug with file deletion, #2499
* disable .netrc files, #2514
* dont fetch index on remove --all, #2553
* allow track_features to be a string *or* a list in .condarc, #2541
* fix #2415 infinite recursion in invalid_chains, #2566
* allow channel_alias to be different than binstar, #2564


## 4.0.8 (2016-06-03)

* fix a potential problem with moving files to trash, #2587


## 4.0.7 (2016-05-26)

* workaround for boto bug, #2380


## 4.0.6 (2016-05-11)

* log "custom" versions as updates rather than downgrades, #2290
* fixes a TypeError exception that can occur on install/update, #2331
* fixes an error on Windows removing files with long path names, #2452


## 4.0.5 (2016-03-16)

* improved help documentation for install, update, and remove, #2262
* fixes #2229 and #2250 related to conda update errors on Windows, #2251
* fixes #2258 conda list for pip packages on Windows, #2264


## 4.0.4 (2016-03-10)

* revert #2217 closing request sessions, #2233


## 4.0.3 (2016-03-10)

* adds a `conda clean --all` feature, #2211
* solver performance improvements, #2209
* fixes conda list for pip packages on windows, #2216
* quiets some logging for package downloads under python 3, #2217
* more urls for `conda list --explicit`, #1855
* prefer more "latest builds" for more packages, #2227
* fixes a bug with dependecy resolution and features, #2226


## 4.0.2 (2016-03-08)

* fixes track_features in ~/.condarc being a list, see also #2203
* fixes incorrect path in lock file error #2195
* fixes issues with cloning environments, #2193, #2194
* fixes a strange interaction between features and versions, #2206
* fixes a bug in low-level SAT clause generation creating a
  preference for older versions, #2199


## 4.0.1 (2016-03-07)

* fixes an install issue caused by md5 checksum mismatches, #2183
* remove auxlib build dependency, #2188


## 4.0.0 (2016-03-04)

* The solver has been retooled significantly. Performance
  should be improved in most circumstances, and a number of issues
  involving feature conflicts should be resolved.
* `conda update <package>` now handles depedencies properly
  according to the setting of the "update_deps" configuration:
      --update-deps: conda will also update any dependencies as needed
                     to install the latest verison of the requrested
                     packages.  The minimal set of changes required to
                     achieve this is sought.
      --no-update-deps: conda will update the packages *only* to the
                     extent that no updates to the dependencies are
                     required
  The previous behavior, which would update the packages without regard to
  their dependencies, could result in a broken configuration, and has been
  removed.
* Conda finally has an official logo.
* Fix `conda clean --packages` on Windows, #1944
* Conda sub-commands now support dashes in names, #1840


2016-02-19   3.19.3:
--------------------
  * fix critical issue, see #2106


2016-02-19   3.19.2:
--------------------
  * add basic activate/deactivate, conda activate/deactivate/ls for fish,
    see #545
  * remove error when CONDA_FORCE_32BIT is set on 32-bit systems, #1985
  * suppress help text for --unknown option, #2051
  * fix issue with conda create --clone post-link scripts, #2007
  * fix a permissions issue on windows, #2083


2016-02-01   3.19.1:
--------------------
  * resolve.py: properly escape periods in version numbers, #1926
  * support for pinning Lua by default, #1934
  * remove hard-coded test URLs, a module cio_test is now expected when
    CIO_TEST is set


2015-12-17   3.19.0:
--------------------
  * OpenBSD 5.x support, #1891
  * improve install CLI to make Miniconda -f work, #1905


2015-12-10   3.18.9:
--------------------
  * allow chaning default_channels (only applies to "system" condarc), from
    from CLI, #1886
  * improve default for --show-channel-urls in conda list, #1900


2015-12-03   3.18.8:
--------------------
  * always attempt to delete files in rm_rf, #1864


2015-12-02   3.18.7:
--------------------
  * simplify call to menuinst.install()
  * add menuinst as dependency on Windows
  * add ROOT_PREFIX to post-link (and pre_unlink) environment


2015-11-19   3.18.6:
--------------------
  * improve conda clean when user lacks permissions, #1807
  * make show_channel_urls default to True, #1771
  * cleaner write tests, #1735
  * fix documentation, #1709
  * improve conda clean when directories don't exist, #1808


2015-11-11   3.18.5:
--------------------
  * fix bad menuinst exception handling, #1798
  * add workaround for unresolved dependencies on Windows


2015-11-09   3.18.4:
--------------------
  * allow explicit file to contain MD5 hashsums
  * add --md5 option to "conda list --explicit"
  * stop infinite recursion during certain resolve operations, #1749
  * add dependencies even if strictness == 3, #1766


2015-10-15   3.18.3:
--------------------
  * added a pruning step for more efficient solves, #1702
  * disallow conda-env to be installed into non-root environment
  * improve error output for bad command input, #1706
  * pass env name and setup cmd to menuinst, #1699


2015-10-12   3.18.2:
--------------------
  * add "conda list --explicit" which contains the URLs of all conda packages
    to be installed, and can used with the install/create --file option, #1688
  * fix a potential issue in conda clean
  * avoid issues with LookupErrors when updating Python in the root
    environment on Windows
  * don't fetch the index from the network with conda remove
  * when installing conda packages directly, "conda install <pkg>.tar.bz2",
    unlink any installed package with that name (not just the installed one)
  * allow menu items to be installed in non-root env, #1692


2015-09-28   3.18.1:
--------------------
  * fix: removed reference to win_ignore_root in plan module


2015-09-28   3.18.0:
--------------------
  * allow Python to be updated in root environment on Windows, #1657
  * add defaults to specs after getting pinned specs (allows to pin a
    different version of Python than what is installed)
  * show what older versions are in the solutions in the resolve debug log
  * fix some issues with Python 3.5
  * respect --no-deps when installing from .tar or .tar.bz2
  * avoid infinite recursion with NoPackagesFound and conda update --all --file
  * fix conda update --file
  * toposort: Added special case to remove 'pip' dependency from 'python'
  * show dotlog messages during hint generation with --debug
  * disable the max_only heuristic during hint generation
  * new version comparison algorithm, which consistently compares any version
    string, and better handles version strings using things like alpha, beta,
    rc, post, and dev. This should remove any inconsistent version comparison
    that would lead to conda installing an incorrect version.
  * use the trash in rm_rf, meaning more things will get the benefit of the
    trash system on Windows
  * add the ability to pass the --file argument multiple times
  * add conda upgrade alias for conda update
  * add update_dependencies condarc option and --update-deps/--no-update-deps
    command line flags
  * allow specs with conda update --all
  * add --show-channel-urls and --no-show-channel-urls command line options
  * add always_copy condarc option
  * conda clean properly handles multiple envs directories. This breaks
    backwards compatibility with some of the --json output. Some of the old
    --json keys are kept for backwards compatibility.


2015-09-11   3.17.0:
--------------------
  * add windows_forward_slashes option to walk_prefix(), see #1513
  * add ability to set CONDA_FORCE_32BIT environment variable, it should
    should only be used when running conda-build, #1555
  * add config option to makes the python dependency on pip optional, #1577
  * fix an UnboundLocalError
  * print note about pinned specs in no packages found error
  * allow wildcards in AND-connected version specs
  * print pinned specs to the debug log
  * fix conda create --clone with create_default_packages
  * give a better error when a proxy isn't found for a given scheme
  * enable running 'conda run' in offline mode
  * fix issue where hardlinked cache contents were being overwritten
  * correctly skip packages whose dependencies can't be found with conda
    update --all
  * use clearer terminology in -m help text.
  * use splitlines to break up multiple lines throughout the codebase
  * fix AttributeError with SSLError


2015-08-10   3.16.0:
--------------------
  * rename binstar -> anaconda, see #1458
  * fix --use-local when the conda-bld directory doesn't exist
  * fixed --offline option when using "conda create --clone", see #1487
  * don't mask recursion depth errors
  * add conda search --reverse-dependency
  * check whether hardlinking is available before linking when
    using "python install.py --link" directly, see #1490
  * don't exit nonzero when installing a package with no dependencies
  * check which features are installed in an environment via track_features,
    not features
  * set the verify flag directly on CondaSession (fixes conda skeleton not
    respecting the ssl_verify option)


2015-07-23   3.15.1:
--------------------
  * fix conda with older versions of argcomplete
  * restore the --force-pscheck option as a no-op for backwards
    compatibility


2015-07-22   3.15.0:
--------------------
  * sort the output of conda info package correctly
  * enable tab completion of conda command extensions using
    argcomplete. Command extensions that import conda should use
    conda.cli.conda_argparse.ArgumentParser instead of
    argparse.ArgumentParser. Otherwise, they should enable argcomplete
    completion manually.
  * allow psutil and pycosat to be updated in the root environment on Windows
  * remove all mentions of pscheck. The --force-pscheck flag has been removed.
  * added support for S3 channels
  * fix color issues from pip in conda list on Windows
  * add support for other machine types on Linux, in particular ppc64le
  * add non_x86_linux_machines set to config module
  * allow ssl_verify to accept strings in addition to boolean values in condarc
  * enable --set to work with both boolean and string values


2015-06-29   3.14.1:
--------------------
  * make use of Crypto.Signature.PKCS1_PSS module, see #1388
  * note when features are being used in the unsatisfiable hint


2015-06-16   3.14.0:
--------------------
  * add ability to verify signed packages, see #1343 (and conda-build #430)
  * fix issue when trying to add 'pip' dependency to old python packages
  * provide option "conda info --unsafe-channels" for getting unobscured
    channel list, #1374


2015-06-04   3.13.0:
--------------------
  * avoid the Windows file lock by moving files to a trash directory, #1133
  * handle env dirs not existing in the Environments completer
  * rename binstar.org -> anaconda.org, see #1348
  * speed up 'source activate' by ~40%


2015-05-05   3.12.0:
--------------------
  * correctly allow conda to update itself
  * print which file leads to the "unable to remove file" error on Windows
  * add support for the no_proxy environment variable, #1171
  * add a much faster hint generation for unsatisfiable packages, which is now
    always enabled (previously it would not run if there were more than ten
    specs). The new hint only gives one set of conflicting packages, rather
    than all sets, so multiple passes may be necessary to fix such issues
  * conda extensions that import conda should use
    conda.cli.conda_argparser.ArgumentParser instead of
    argparse.ArgumentParser to conform to the conda help guidelines (e.g., all
    help messages should be capitalized with periods, and the options should
    be preceded by "Options:" for the sake of help2man).
  * add confirmation dialog to conda remove. Fixes conda remove --dry-run.


2015-04-22   3.11.0:
--------------------
  * fix issue where forced update on Windows could cause a package to break
  * remove detection of running processes that might conflict
  * deprecate --force-pscheck (now a no-op argument)
  * make conda search --outdated --names-only work, fixes #1252
  * handle the history file not having read or write permissions better
  * make multiple package resolutions warning easier to read
  * add --full-name to conda list
  * improvements to command help


2015-04-06   3.10.1:
--------------------
  * fix logic in @memoized for unhashable args
  * restored json cache of repodata, see #1249
  * hide binstar tokens in conda info --json
  * handle CIO_TEST='2 '
  * always find the solution with minimal number of packages, even if there
    are many solutions
  * allow comments at the end of the line in requirement files
  * don't update the progressbar until after the item is finished running
  * add conda/<version> to HTTP header User-Agent string


2015-03-12   3.10.0:
--------------------
  * change default repo urls to be https
  * add --offline to conda search
  * add --names-only and --full-name to conda search
  * add tab completion for packages to conda search


2015-02-24   3.9.1:
-------------------
  * pscheck: check for processes in the current environment, see #1157
  * don't write to the history file if nothing has changed, see #1148
  * conda update --all installs packages without version restrictions (except
    for Python), see #1138
  * conda update --all ignores the anaconda metapackage, see #1138
  * use forward slashes for file urls on Windows
  * don't symlink conda in the root environment from activate
  * use the correct package name in the progress bar info
  * use json progress bars for unsatisfiable dependencies hints
  * don't let requests decode gz files when downloaded


2015-02-16   3.9.0:
-------------------
  * remove (de)activation scripts from conda, those are now in conda-env
  * pip is now always added as a Python dependency
  * allow conda to be installed into environments which start with _
  * add argcomplete tab completion for environments with the -n flag, and for
    package names with install, update, create, and remove


2015-02-03   3.8.4:
-------------------
  * copy (de)activate scripts from conda-env
  * Add noarch (sub) directory support


2015-01-28   3.8.3:
-------------------
  * simplified how ROOT_PREFIX is obtained in (de)activate


2015-01-27   3.8.2:
-------------------
  * add conda clean --source-cache to clean the conda build source caches
  * add missing quotes in (de)activate.bat, fixes problem in Windows when
    conda is installed into a directory with spaces
  * fix conda install --copy


2015-01-23   3.8.1:
-------------------
  * add missing utf-8 decoding, fixes Python 3 bug when icondata to json file


2015-01-22   3.8.0:
-------------------
  * move active script into conda-env, which is now a new dependency
  * load the channel urls in the correct order when using concurrent.futures
  * add optional 'icondata' key to json files in conda-meta directory, which
    contain the base64 encoded png file or the icon
  * remove a debug print statement


2014-12-18   3.7.4:
-------------------
  * add --offline option to install, create, update and remove commands, and
    also add ability to set "offline: True" in condarc file
  * add conda uninstall as alias for conda remove
  * add conda info --root
  * add conda.pip module
  * fix CONDARC pointing to non-existing file, closes issue #961
  * make update -f work if the package is already up-to-date
  * fix possible TypeError when printing an error message
  * link packages in topologically sorted order (so that pre-link scripts can
    assume that the dependencies are installed)
  * add --copy flag to install
  * prevent the progressbar from crashing conda when fetching in some
    situations


2014-11-05   3.7.3:
-------------------
  * conda install from a local conda package (or a tar fill which
    contains conda packages), will now also install the dependencies
    listed by the installed packages.
  * add SOURCE_DIR environment variable in pre-link subprocess
  * record all created environments in ~/.conda/environments.txt


2014-10-31   3.7.2:
-------------------
  * only show the binstar install message once
  * print the fetching repodata dot after the repodata is fetched
  * write the install and remove specs to the history file
  * add '-y' as an alias to '--yes'
  * the `--file` option to conda config now defaults to
    os.environ.get('CONDARC')
  * some improvements to documentation (--help output)
  * add user_rc_path and sys_rc_path to conda info --json
  * cache the proxy username and password
  * avoid warning about conda in pscheck
  * make ~/.conda/envs the first user envs dir


2014-10-07   3.7.1:
-------------------
  * improve error message for forgetting to use source with activate and
    deactivate, see issue #601
  * don't allow to remove the current environment, see issue #639
  * don't fail if binstar_client can't be imported for other reasons,
    see issue #925
  * allow spaces to be contained in conda run
  * only show the conda install binstar hint if binstar is not installed
  * conda info package_spec now gives detailed info on packages. conda info
    path has been removed, as it is duplicated by conda package -w path.


2014-09-19   3.7.0:
-------------------
  * faster algorithm for --alt-hint
  * don't allow channel_alias with allow_other_channels: false if it is set in
    the system .condarc
  * don't show long "no packages found" error with update --all
  * automatically add the Binstar token to urls when the binstar client is
    installed and logged in
  * carefully avoid showing the binstar token or writing it to a file
  * be more careful in conda config about keys that are the wrong type
  * don't expect directories starting with conda- to be commands
  * no longer recommend to run conda init after pip installing conda. A pip
    installed conda will now work without being initialized to create and
    manage other environments
  * the rm function on Windows now works around access denied errors
  * fix channel urls now showing with conda list with show_channel_urls set to
    true


2014-09-08   3.6.4:
-------------------
  * fix removing packages that aren't in the channels any more
  * Pretties output for --alt-hint


2014-09-04   3.6.3:
-------------------
  * skip packages that can't be found with update --all
  * add --use-local to search and remove
  * allow --use-local to be used along with -c (--channels) and
    --override-channels. --override-channels now requires either -c or
    --use-local
  * allow paths in has_prefix to be quoted, to allow for spaces in paths on
    Windows
  * retain Unix style path separators for prefixes in has_prefix on
    Windows (if the placeholder path uses /, replace it with a path that uses
    /, not \)
  * fix bug in --use-local due to API changes in conda-build
  * include user site directories in conda info -s
  * make binary has_prefix replacement work with spaces after the prefix
  * make binary has_prefix replacement replace multiple occurrences of the
    placeholder in the same null-terminated string
  * don't show packages from other platforms as installed or cached in conda
    search
  * be more careful about not warning about conda itself in pscheck
  * Use a progress bar for the unsatisfiable packages hint generation
  * Don't use TemporaryFile in try_write, as it is too slow when it fails
  * Ignore InsecureRequestWarning when ssl_verify is False
  * conda remove removes features tracked by removed packages in
    track_features


2014-08-20   3.6.2:
-------------------
  * add --use-index-cache to conda remove
  * fix a bug where features (like mkl) would be selected incorrectly
  * use concurrent.future.ThreadPool to fetch package metadata asynchronously
    in Python 3.
  * do the retries in rm_rf on every platform
  * use a higher cutoff for package name misspellings
  * allow changing default channels in "system" .condarc


2014-08-13   3.6.1:
-------------------
  * add retries to download in fetch module
  * improved error messages for missing packages
  * more robust rm_rf on Windows
  * print multiline help for subcommands correctly


2014-08-11   3.6.0:
-------------------
  * correctly check if a package can be hard-linked if it isn't extracted yet
  * change how the package plan is printed to better show what is new,
    updated, and downgraded
  * use suggest_normalized_version in the resolve module. Now versions like
    1.0alpha that are not directly recognized by verlib's NormalizedVersion
    are supported better
  * conda run command, to run apps and commands from packages
  * more complete --json API. Every conda command should fully support --json
    output now.
  * show the conda_build and requests versions in conda info
  * include packages from setup.py develop in conda list (with use_pip)
  * raise a warning instead of dying when the history file is invalid
  * use urllib.quote on the proxy password
  * make conda search --outdated --canonical work
  * pin the Python version during conda init
  * fix some metadata that is written for Python during conda init
  * allow comments in a pinned file
  * allow installing and updating menuinst on Windows
  * allow conda create with both --file and listed packages
  * better handling of some nonexistent packages
  * fix command line flags in conda package
  * fix a bug in the ftp adapter


2014-06-10   3.5.5:
-------------------
  * remove another instance pycosat version detection, which fails on
    Windows, see issue #761


2014-06-10   3.5.4:
-------------------
  * remove pycosat version detection, which fails on Windows, see issue #761


2014-06-09   3.5.3:
-------------------
  * fix conda update to correctly not install packages that are already
    up-to-date
  * always fail with connection error in download
  * the package resolution is now much faster and uses less memory
  * add ssl_verify option in condarc to allow ignoring SSL certificate
    verification, see issue #737


2014-05-27   3.5.2:
-------------------
  * fix bug in activate.bat and deactivate.bat on Windows


2014-05-26   3.5.1:
-------------------
  * fix proxy support - conda now prompts for proxy username and password
    again
  * fix activate.bat on Windows with spaces in the path
  * update optional psutil dependency was updated to psutil 2.0 or higher


2014-05-15   3.5.0:
-------------------
  * replace use of urllib2 with requests. requests is now a hard dependency of
    conda.
  * add ability to only allow system-wise specified channels
  * hide binstar from output of conda info


2014-05-05   3.4.3:
-------------------
  * allow prefix replacement in binary files, see issue #710
  * check if creating hard link is possible and otherwise copy,
    during install
  * allow circular dependencies


2014-04-21   3.4.2:
-------------------
  * conda clean --lock: skip directories that don't exist, fixes #648
  * fixed empty history file causing crash, issue #644
  * remove timezone information from history file, fixes issue #651
  * fix PackagesNotFound error for missing recursive dependencies
  * change the default for adding cache from the local package cache -
    known is now the default and the option to use index metadata from the
    local package cache is --unknown
  * add --alt-hint as a method to get an alternate form of a hint for
    unsatisfiable packages
  * add conda package --ls-files to list files in a package
  * add ability to pin specs in an environment. To pin a spec, add a file
    called pinned to the environment's conda-meta directory with the specs to
    pin. Pinned specs are always kept installed, unless the --no-pin flag is
    used.
  * fix keyboard interrupting of external commands. Now keyboard interupting
    conda build correctly removes the lock file
  * add no_link ability to conda, see issue #678


2014-04-07   3.4.1:
-------------------
  * always use a pkgs cache directory associated with an envs directory, even
    when using -p option with an arbitrary a prefix which is not inside an
    envs dir
  * add setting of PYTHONHOME to conda info --system
  * skip packages with bad metadata


2014-04-02   3.4.0:
-------------------
  * added revision history to each environment:
      - conda list --revisions
      - conda install --revision
      - log is stored in conda-meta/history
  * allow parsing pip-style requirement files with --file option and in command
    line arguments, e.g. conda install 'numpy>=1.7', issue #624
  * fix error message for --file option when file does not exist
  * allow DEFAULTS in CONDA_ENVS_PATH, which expands to the defaults settings,
    including the condarc file
  * don't install a package with a feature (like mkl) unless it is
    specifically requested (i.e., that feature is already enabled in that
    environment)
  * add ability to show channel URLs when displaying what is going to be
    downloaded by setting "show_channel_urls: True" in condarc
  * fix the --quiet option
  * skip packages that have dependencies that can't be found


2014-03-24   3.3.2:
-------------------
  * fix the --file option
  * check install arguments before fetching metadata
  * fix a printing glitch with the progress bars
  * give a better error message for conda clean with no arguments
  * don't include unknown packages when searching another platform


2014-03-19   3.3.1:
-------------------
  * Fix setting of PS1 in activate.
  * Add conda update --all.
  * Allow setting CONDARC=' ' to use no condarc.
  * Add conda clean --packages.
  * Don't include bin/conda, bin/activate, or bin/deactivate in conda
    package.


2014-03-18   3.3.0:
-------------------
  * allow new package specification, i.e. ==, >=, >, <=, <, != separated
    by ',' for example: >=2.3,<3.0
  * add ability to disable self update of conda, by setting
    "self_update: False" in .condarc
  * Try installing packages using the old way of just installing the maximum
    versions of things first. This provides a major speedup of solving the
    package specifications in the cases where this scheme works.
  * Don't include python=3.3 in the specs automatically for the Python 3
    version of conda.  This allows you to do "conda create -n env package" for
    a package that only has a Python 2 version without specifying
    "python=2". This change has no effect in Python 2.
  * Automatically put symlinks to conda, activate, and deactivate in each
    environment on Unix.
  * On Unix, activate and deactivate now remove the root environment from the
    PATH. This should prevent "bleed through" issues with commands not
    installed in the activated environment but that are installed in the root
    environment. If you have "setup.py develop" installed conda on Unix, you
    should run this command again, as the activate and deactivate scripts have
    changed.
  * Begin work to support Python 3.4.
  * Fix a bug in version comparison
  * Fix usage of sys.stdout and sys.stderr in environments like pythonw on
    Windows where they are nonstandard file descriptors.


2014-03-12   3.2.1:
-------------------
  * fix installing packages with irrational versions
  * fix installation in the api
  * use a logging handler to print the dots


2014-03-11   3.2.0:
-------------------
  * print dots to the screen for progress
  * move logic functions from resolve to logic module


2014-03-07   3.2.0a1:
---------------------
  * conda now uses pseudo-boolean constraints in the SAT solver. This allows
    it to search for all versions at once, rather than only the latest (issue
    #491).
  * Conda contains a brand new logic submodule for converting pseudo-boolean
    constraints into SAT clauses.


2014-03-07   3.1.1:
-------------------
  * check if directory exists, fixed issue #591


2014-03-07   3.1.0:
-------------------
  * local packages in cache are now added to the index, this may be disabled
    by using the --known option, which only makes conda use index metadata
    from the known remote channels
  * add --use-index-cache option to enable using cache of channel index files
  * fix ownership of files when installing as root on Linux
  * conda search: add '.' symbol for extracted (cached) packages


2014-02-20   3.0.6:
-------------------
  * fix 'conda update' taking build number into account


2014-02-17   3.0.5:
-------------------
  * allow packages from create_default_packages to be overridden from the
    command line
  * fixed typo install.py, issue #566
  * try to prevent accidentally installing into a non-root conda environment


2014-02-14   3.0.4:
-------------------
  * conda update: don't try to update packages that are already up-to-date


2014-02-06   3.0.3:
-------------------
  * improve the speed of clean --lock
  * some fixes to conda config
  * more tests added
  * choose the first solution rather than the last when there are more than
    one, since this is more likely to be the one you want.


2014-02-03   3.0.2:
-------------------
  * fix detection of prefix being writable


2014-01-31   3.0.1:
-------------------
  * bug: not having track_features in condarc now uses default again
  * improved test suite
  * remove numpy version being treated special in plan module
  * if the post-link.(bat|sh) fails, don't treat it as though it installed,
    i.e. it is not added to conda-meta
  * fix activate if CONDA_DEFAULT_ENV is invalid
  * fix conda config --get to work with list keys again
  * print the total download size
  * fix a bug that was preventing conda from working in Python 3
  * add ability to run pre-link script, issue #548


2014-01-24   3.0.0:
-------------------
  * removed build, convert, index, and skeleton commands, which are now
    part of the conda-build project: https://github.com/conda/conda-build
  * limited pip integration to `conda list`, that means
    `conda install` no longer calls `pip install` # !!!
  * add ability to call sub-commands named 'conda-x'
  * The -c flag to conda search is now shorthand for --channel, not
    --canonical (this is to be consistent with other conda commands)
  * allow changing location of .condarc file using the CONDARC environment
    variable
  * conda search now shows the channel that the package comes from
  * conda search has a new --platform flag for searching for packages in other
    platforms.
  * remove condarc warnings: issue #526#issuecomment-33195012


2014-01-17   2.3.1:
-------------------
  * add ability create info/no_softlink
  * add conda convert command to convert non-platform-dependent packages from
    one platform to another (experimental)
  * unify create, install, and update code. This adds many features to create
    and update that were previously only available to install. A backwards
    incompatible change is that conda create -f now means --force, not
    --file.


2014-01-16   2.3.0:
-------------------
  * automatically prepend http://conda.binstar.org/ (or the value of
    channel_alias in the .condarc file) to channels whenever the
    channel is not a URL or the word 'defaults or 'system'
  * recipes made with the skeleton pypi command will use setuptools instead of
    distribute
  * re-work the setuptools dependency and entry_point logic so that
    non console_script entry_points for packages with a dependency on
    setuptools will get correct build script with conda skeleton pypi
  * add -m, --mkdir option to conda install
  * add ability to disable soft-linking


2014-01-06   2.2.8:
-------------------
  * add check for chrpath (on Linux) before build is started, see issue #469
  * conda build: fixed ELF headers not being recognized on Python 3
  * fixed issues: #467, #476


2014-01-02   2.2.7:
-------------------
  * fixed bug in conda build related to lchmod not being available on all
    platforms


2013-12-31   2.2.6:
-------------------
  * fix test section for automatic recipe creation from pypi
    using --build-recipe
  * minor Py3k fixes for conda build on Linux
  * copy symlinks as symlinks, issue #437
  * fix explicit install (e.g. from output of `conda list -e`) in root env
  * add pyyaml to the list of packages which can not be removed from root
    environment
  * fixed minor issues: #365, #453


2013-12-17   2.2.5:
-------------------
  * conda build: move broken packages to conda-bld/broken
  * conda config: automatically add the 'defaults' channel
  * conda build: improve error handling for invalid recipe directory
  * add ability to set build string, issue #425
  * fix LD_RUN_PATH not being set on Linux under Python 3,
    see issue #427, thanks peter1000


2013-12-10   2.2.4:
-------------------
  * add support for execution with the -m switch (issue #398), i.e. you
    can execute conda also as: python -m conda
  * add a deactivate script for windows
  * conda build adds .pth-file when it encounters an egg (TODO)
  * add ability to preserve egg directory when building using
        build/preserve_egg_dir: True
  * allow track_features in ~/.condarc
  * Allow arbitrary source, issue #405
  * fixed minor issues: #393, #402, #409, #413


2013-12-03   2.2.3:
-------------------
  * add "foreign mode", i.e. disallow install of certain packages when
    using a "foreign" Python, such as the system Python
  * remove activate/deactivate from source tarball created by sdist.sh,
    in order to not overwrite activate script from virtualenvwrapper


2013-11-27   2.2.2:
-------------------
  * remove ARCH environment variable for being able to change architecture
  * add PKG_NAME, PKG_VERSION to environment when running build.sh,
    .<name>-post-link.sh and .<name>-pre-unlink.sh


2013-11-15   2.2.1:
-------------------
  * minor fixes related to make conda pip installable
  * generated conda meta-data missing 'files' key, fixed issue #357


2013-11-14   2.2.0:
-------------------
  * add conda init command, to allow installing conda via pip
  * fix prefix being replaced by placeholder after conda build on Unix
  * add 'use_pip' to condarc configuration file
  * fixed activate on Windows to set CONDA_DEFAULT_ENV
  * allow setting "always_yes: True" in condarc file, which implies always
    using the --yes option whenever asked to proceed


2013-11-07   2.1.0:
-------------------
  * fix rm_egg_dirs so that the .egg_info file can be a zip file
  * improve integration with pip
      * conda list now shows pip installed packages
      * conda install will try to install via "pip install" if no
        conda package is available (unless --no-pip is provided)
      * conda build has a new --build-recipe option which
        will create a recipe (stored in <root>/conda-recipes) from pypi
        then build a conda package (and install it)
      * pip list and pip install only happen if pip is installed
  * enhance the locking mechanism so that conda can call itself in the same
    process.


2013-11-04   2.0.4:
-------------------
  * ensure lowercase name when generating package info, fixed issue #329
  * on Windows, handle the .nonadmin files


2013-10-28   2.0.3:
-------------------
  * update bundle format
  * fix bug when displaying packages to be downloaded (thanks Crystal)


2013-10-27   2.0.2:
-------------------
  * add --index-cache option to clean command, see issue #321
  * use RPATH (instead of RUNPATH) when building packages on Linux


2013-10-23   2.0.1:
-------------------
  * add --no-prompt option to conda skeleton pypi
  * add create_default_packages to condarc (and --no-default-packages option
    to create command)


2013-10-01   2.0.0:
-------------------
  * added user/root mode and ability to soft-link across filesystems
  * added create --clone option for copying local environments
  * fixed behavior when installing into an environment which does not
    exist yet, i.e. an error occurs
  * fixed install --no-deps option
  * added --export option to list command
  * allow building of packages in "user mode"
  * regular environment locations now used for build and test
  * add ability to disallow specification names
  * add ability to read help messages from a file when install location is RO
  * restore backwards compatibility of share/clone for conda-api
  * add new conda bundle command and format
  * pass ARCH environment variable to build scripts
  * added progress bar to source download for conda build, issue #230
  * added ability to use url instead of local file to conda install --file
    and conda create --file options


2013-09-06   1.9.1:
-------------------
  * fix bug in new caching of repodata index


2013-09-05   1.9.0:
-------------------
  * add caching of repodata index
  * add activate command on Windows
  * add conda package --which option, closes issue 163
  * add ability to install file which contains multiple packages, issue 256
  * move conda share functionality to conda package --share
  * update documentation
  * improve error messages when external dependencies are unavailable
  * add implementation for issue 194: post-link or pre-unlink may append
    to a special file ${PREFIX}/.messages.txt for messages, which is display
    to the user's console after conda completes all actions
  * add conda search --outdated option, which lists only installed packages
    for which newer versions are available
  * fixed numerous Py3k issues, in particular with the build command


2013-08-16   1.8.2:
-------------------
  * add conda build --check option
  * add conda clean --lock option
  * fixed error in recipe causing conda traceback, issue 158
  * fixes conda build error in Python 3, issue 238
  * improve error message when test command fails, as well as issue 229
  * disable Python (and other packages which are used by conda itself)
    to be updated in root environment on Windows
  * simplified locking, in particular locking should never crash conda
    when files cannot be created due to permission problems


2013-08-07   1.8.1:
-------------------
  * fixed conda update for no arguments, issue 237
  * fix setting prefix before calling should_do_win_subprocess()
    part of issue 235
  * add basic subversion support when building
  * add --output option to conda build


2013-07-31   1.8.0:
-------------------
  * add Python 3 support (thanks almarklein)
  * add Mercurial support when building from source (thanks delicb)
  * allow Python (and other packages which are used by conda itself)
    to be updated in root environment on Windows
  * add conda config command
  * add conda clean command
  * removed the conda pip command
  * improve locking to be finer grained
  * made activate/deactivate work with zsh (thanks to mika-fischer)
  * allow conda build to take tarballs containing a recipe as arguments
  * add PKG_CONFIG_PATH to build environment variables
  * fix entry point scripts pointing to wrong python when building Python 3
    packages
  * allow source/sha1 in meta.yaml, issue 196
  * more informative message when there are unsatisfiable package
    specifications
  * ability to set the proxy urls in condarc
  * conda build asks to upload to binstar. This can also be configured by
    changing binstar_upload in condarc.
  * basic tab completion if the argcomplete package is installed and eval
    "$(register-python-argcomplete conda)" is added to the bash profile.


2013-07-02   1.7.2:
-------------------
  * fixed conda update when packages include a post-link step which was
    caused by subprocess being lazily imported, fixed by 0d0b860
  * improve error message when 'chrpath' or 'patch' is not installed and
    needed by build framework
  * fixed sharing/cloning being broken (issue 179)
  * add the string LOCKERROR to the conda lock error message


2013-06-21   1.7.1:
-------------------
  * fix "executable" not being found on Windows when ending with .bat when
    launching application
  * give a better error message from when a repository does not exist


2013-06-20   1.7.0:
-------------------
  * allow ${PREFIX} in app_entry
  * add binstar upload information after conda build finishes


2013-06-20   1.7.0a2:
---------------------
  * add global conda lock file for only allowing one instance of conda
    to run at the same time
  * add conda skeleton command to create recipes from PyPI
  * add ability to run post-link and pre-unlink script


2013-06-13   1.7.0a1:
---------------------
  * add ability to build conda packages from "recipes", using the conda build
    command, for some examples, see:
    https://github.com/ContinuumIO/conda-recipes
  * fixed bug in conda install --force
  * conda update command no longer uses anaconda as default package name
  * add proxy support
  * added application API to conda.api module
  * add -c/--channel and --override-channels flags (issue 121).
  * add default and system meta-channels, for use in .condarc and with -c
    (issue 122).
  * fixed ability to install ipython=0.13.0 (issue 130)


2013-06-05   1.6.0:
-------------------
  * update package command to reflect changes in repodata
  * fixed refactoring bugs in share/clone
  * warn when anaconda processes are running on install in Windows (should
    fix most permissions errors on Windows)


2013-05-31   1.6.0rc2:
----------------------
  * conda with no arguments now prints help text (issue 111)
  * don't allow removing conda from root environment
  * conda update python does no longer update to Python 3, also ensure that
    conda itself is always installed into the root environment (issue 110)


2013-05-30   1.6.0rc1:
----------------------
  * major internal refactoring
  * use new "depends" key in repodata
  * uses pycosat to solve constraints more efficiently
  * add hard-linking on Windows
  * fixed linking across filesystems (issue 103)
  * add conda remove --features option
  * added more tests, in particular for new dependency resolver
  * add internal DSL to perform install actions
  * add package size to download preview
  * add conda install --force and --no-deps options
  * fixed conda help command
  * add conda remove --all option for removing entire environment
  * fixed source activate on systems where sourcing a gives "bash" as $0
  * add information about installed versions to conda search command
  * removed known "locations"
  * add output about installed packages when update and install do nothing
  * changed default when prompted for y/n in CLI to yes


2013-04-29   1.5.2:
-------------------
  * fixed issue 59: bad error message when pkgs dir is not writable


2013-04-19   1.5.1:
-------------------
  * fixed issue 71 and (73 duplicate): not being able to install packages
    starting with conda (such as 'conda-api')
  * fixed issue 69 (not being able to update Python / NumPy)
  * fixed issue 76 (cannot install mkl on OSX)


2013-03-22   1.5.0:
-------------------
  * add conda share and clone commands
  * add (hidden) --output-json option to clone, share and info commands
    to support the conda-api package
  * add repo sub-directory type 'linux-armv6l'


2013-03-12   1.4.6:
-------------------
  * fixed channel selection (issue #56)


2013-03-11   1.4.5:
-------------------
  * fix issue #53 with install for meta packages
  * add -q/--quiet option to update command


2013-03-09   1.4.4:
-------------------
  * use numpy 1.7 as default on all platfroms


2013-03-09   1.4.3:
-------------------
  * fixed bug in conda.builder.share.clone_bundle()


2013-03-08   1.4.2:
-------------------
  * feature selection fix for update
  * Windows: don't allow linking or unlinking python from the root
             environment because the file lock, see issue #42


2013-03-07   1.4.1:
-------------------
  * fix some feature selection bugs
  * never exit in activate and deactivate
  * improve help and error messages


2013-03-05   1.4.0:
-------------------
  * fixed conda pip NAME==VERSION
  * added conda info --license option
  * add source activate and deactivate commands
  * rename the old activate and deactivate to link and unlink
  * add ability for environments to track "features"
  * add ability to distinguish conda build packages from Anaconda
    packages by adding a "file_hash" meta-data field in info/index.json
  * add conda.builder.share module


2013-02-05   1.3.5:
-------------------
  * fixed detecting untracked files on Windows
  * removed backwards compatibility to conda 1.0 version


2013-01-28   1.3.4:
-------------------
  * fixed conda installing itself into environments (issue #10)
  * fixed non-existing channels being silently ignored (issue #12)
  * fixed trailing slash in ~/.condarc file cause crash (issue #13)
  * fixed conda list not working when ~/.condarc is missing (issue #14)
  * fixed conda install not working for Python 2.6 environment (issue #17)
  * added simple first cut implementation of remove command (issue #11)
  * pip, build commands: only package up new untracked files
  * allow a system-wide <sys.prefix>/.condarc (~/.condarc takes precedence)
  * only add pro channel is no condarc file exists (and license is valid)


2013-01-23   1.3.3:
-------------------
  * fix conda create not filtering channels correctly
  * remove (hidden) --test and --testgui options


2013-01-23   1.3.2:
-------------------
  * fix deactivation of packages with same build number
    note that conda upgrade did not suffer from this problem, as was using
    separate logic


2013-01-22   1.3.1:
-------------------
  * fix bug in conda update not installing new dependencies


2013-01-22   1.3.0:
-------------------
  * added conda package command
  * added conda index command
  * added -c, --canonical option to list and search commands
  * fixed conda --version on Windows
  * add this changelog


2012-11-21   1.2.1:
-------------------
  * remove ambiguity from conda update command


2012-11-20   1.2.0:
-------------------
  * "conda upgrade" now updates from AnacondaCE to Anaconda (removed
    upgrade2pro
  * add versioneer


2012-11-13   1.1.0:
-------------------
  * Many new features implemented by Bryan


2012-09-06   1.0.0:
-------------------
  * initial release<|MERGE_RESOLUTION|>--- conflicted
+++ resolved
@@ -1,4 +1,3 @@
-<<<<<<< HEAD
 ## 4.3.0 (unreleased)
 
 ### Deprecations/Breaking Changes
@@ -20,10 +19,7 @@
 * apply PEP-8 to conda-env (#3653)
 
 
-## 4.2.10 (unreleased)
-=======
 ## 4.2.10 (2016-10-17)
->>>>>>> 963e58f9
 
 ### Improvements
 * add json output for `conda info -s` (#3588)
