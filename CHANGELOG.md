<<<<<<< HEAD
## 4.3.0 (unreleased)

### Bug Fixes
* account for the Windows Python 2.7 os.environ unicode aversion (#3363)
* fix link field in record object (#3424)

### Non-User-Facing Changes
* remove unnecessary eval (#3428)
=======
## 4.1.13 (unreleased)

### Non-User-Facing Changes
* use install.rm_rf for TemporaryDirectory cleanup (#3425)


## 4.2.7 (2016-09-15)

### Bug Fixes
* don't add binstar token if it's given in the channel spec (#3427, #3440)
* fix #3433 failure to remove broken symlinks (#3436)

### Non-User-Facing Changes
* use install.rm_rf for TemporaryDirectory cleanup (#3425)
>>>>>>> ebf25923


## 4.2.6 (2016-09-14)

### Improvements
* add support for client TLS certificates (#3419)
* address #3267 allow migration of channel_alias (#3410)
* conda-env version matches conda version (#3422)

### Bug Fixes
* fix #3409 unsatisfiable dependecy error message (#3412)
* fix #3408 quiet rm_rf (#3413)
* fix #3407 padding error messaging (#3416)
* account for the Windows Python 2.7 os.environ unicode aversion (#3363 via #3420)


## 4.2.5 (2016-09-08)

### Deprecations/Breaking Changes
* partially revert #3041 giving conda config --add previous --prepend behavior (#3364 via #3370)
* partially revert #2760 adding back conda package command (#3398)

### Improvements
* order output of conda config --show; make --json friendly (#3384 via #3386)
* clean the pid based lock on exception (#3325)
* improve file removal on all platforms (#3280 via #3396)

### Bug Fixes
* fix #3332 allow download urls with :: in them (#3335)
* fix always_yes and not-set argparse args overriding other sources (#3374)
* fix ftp fetch timeout (#3392)
* fix #3307 add try/except block for touch lock (#3326)
* fix CONDA_CHANNELS environment variable splitting (#3390)
* fix #3378 CONDA_FORCE_32BIT environment variable (#3391)
* make conda info channel urls actually give urls (#3397)
* fix cio_test compatibility (#3395 via #3400)


## 4.1.12 (2016-09-08)

### Bug Fixes
* fix #2837 "File exists" in symlinked path with parallel activations (#3210)
* fix prune option when installing packages (#3354)
* change check for placeholder to be more friendly to long PATH (#3349)


## 4.2.4 (2016-08-18)

### Bug Fixes
* fix #3277 conda list package order (#3278)
* fix channel priority issue with duplicated channels (#3283)
* fix local channel channels; add full conda-build unit tests (#3281)
* fix conda install with no package specified (#3284)
* fix #3253 exporting and importing conda environments (#3286)
* fix priority messaging on conda config --get (#3304)
* fix conda list --export; additional integration tests (#3291)
* fix conda update --all idempotence; add integration tests for channel priority (#3306)

### Non-User-Facing Changes
* additional conda-env integration tests (#3288)


## 4.2.3 (2016-08-11)

### Improvements
* added zsh and zsh.exe to Windows shells (#3257)

### Bug Fixes
* allow conda to downgrade itself (#3273)
* fix breaking changes to conda-build from 4.2.2 (#3265)
* fix empty environment issues with conda and conda-env (#3269)

### Non-User-Facing Changes
* add integration tests for conda-env (#3270)
* add more conda-build smoke tests (#3274)


## 4.2.2 (2016-08-09)

### Improvements
* enable binary prefix replacement on windows (#3262)
* add `--verbose` command line flag (#3237)
* improve logging and exception detail (#3237, #3252)
* do not remove empty environment without asking; raise an error when a named environment can't be found (#3222)

### Bug Fixes
* fix #3226 user condarc not available on Windows (#3228)
* fix some bugs in conda config --show* (#3212)
* fix conda-build local channel bug (#3202)
* remove subprocess exiting message (#3245)
* fix comment parsing and channels in conda-env environment.yml (#3258, #3259)
* fix context error with conda-env (#3232)
* fix #3182 conda install silently skipping failed linking (#3184)


## 4.2.1 (2016-08-01)

### Improvements
* improve an error message that can happen during conda install --revision (#3181)
* use clean sys.exit with user choice 'No' (#3196)

### Bug Fixes
* critical fix for 4.2.0 error when no git is on PATH (#3193)
* revert #3171 lock cleaning on exit pending further refinement
* patches for conda-build compatibility with 4.2 (#3187)
* fix a bug in --show-sources output that ignored aliased parameter names (#3189)

### Non-User-Facing Changes
* move scripts in bin to shell directory (#3186)


## 4.2.0 (2016-07-28)

### New Features
* **New Configuration Engine**: Configuration and "operating context" are the foundation of conda's functionality. Conda now has the ability to pull configuration information from a multitude of on-disk locations, including `.d` directories and a `.condarc` file *within* a conda environment), along with full `CONDA_` environment variable support. Helpful validation errors are given for improperly-specified configuration. Full documentation updates pending. (#2537, #3160, #3178)
* **New Exception Handling Engine**: Previous releases followed a pattern of premature exiting (with hard calls to `sys.exit()` when exceptional circumstances were encountered. This release replaces over 100 `sys.exit` calls with python exceptions.  For conda developers, this will result in tests that are easier to write.  For developers using conda, this is a first step on a long path toward conda being directly importable.  For conda users, this will eventually result in more helpful and descriptive errors messages.  (#2899, #2993, #3016, #3152, #3045)
* **Empty Environments**: Conda can now create "empty" environments when no initial packages are specified, alleviating a common source of confusion. (#3072, #3174)
* **Conda in Private Env**: Conda can now be configured to live within its own private environment.  While it's not yet default behavior, this represents a first step toward separating the `root` environment into a "conda private" environment and a "user default" environment. (#3068)
* **Regex Version Specification**: Regular expressions are now valid version specifiers.  For example, `^1\.[5-8]\.1$|2.2`. (#2933)

### Deprecations/Breaking Changes
* remove conda init (#2759)
* remove conda package and conda bundle (#2760)
* deprecate conda-env repo; pull into conda proper (#2950, #2952, #2954, #3157, #3163, #3170)
* force use of ruamel_yaml (#2762)
* implement conda config --prepend; change behavior of --add to --append (#3041)
* exit on link error instead of logging it (#2639)

### Improvements
* improve locking (#2962, #2989, #3048, #3075)
* clean up requests usage for fetching packages (#2755)
* remove excess output from conda --help (#2872)
* remove os.remove in update_prefix (#3006)
* better error behavior if conda is spec'd for a non-root environment (#2956)
* scale back try_write function on unix (#3076)

### Bug Fixes
* remove psutil requirement, fixes annoying error message (#3135, #3183)
* fix #3124 add threading lock to memoize (#3134)
* fix a failure with multi-threaded repodata downloads (#3078)
* fix windows file url (#3139)
* address #2800, error with environment.yml and non-default channels (#3164)

### Non-User-Facing Changes
* project structure enhancement (#2929, #3132, #3133, #3136)
* clean up channel handling with new channel model (#3130, #3151)
* add Anaconda Cloud / Binstar auth handler (#3142)
* remove dead code (#2761, #2969)
* code refactoring and additional tests (#3052, #3020)
* remove auxlib from project root (#2931)
* vendor auxlib 0.0.40 (#2932, #2943, #3131)
* vendor toolz 0.8.0 (#2994)
* move progressbar to vendor directory (#2951)
* fix conda.recipe for new quirks with conda-build (#2959)
* move captured function to common module (#3083)
* rename CHANGELOG to md (#3087)


## 4.1.11 (2016-07-26)

* fix PS1 backup in activate script, #3135 via #3155
* correct resolution for 'handle failures in binstar_client more generally', #3156


## 4.1.10 (2016-07-25)

* ignore symlink failure because of read-only file system, #3055
* backport shortcut tests, #3064
* fix #2979 redefinition of $SHELL variable, #3081
* fix #3060 --clone root --copy exception, #3080


## 4.1.9 (2016-07-20)

* fix #3104, add global BINSTAR_TOKEN_PAT
* handle failures in binstar_client more generally


## 4.1.8 (2016-07-12)

* fix #3004 UNAUTHORIZED for url (null binstar token), #3008
* fix overwrite existing redirect shortcuts when symlinking envs, #3025
* partially revert no default shortcuts, #3032, #3047


## 4.0.11 2016-07-09

* allow auto_update_conda from sysrc, #3015 via #3021


## 4.1.7 (2016-07-07)

* add msys2 channel to defaults on Windows, #2999
* fix #2939 channel_alias issues; improve offline enforcement, #2964
* fix #2970, #2974 improve handling of file:// URLs inside channel, #2976


## 4.1.6 (2016-07-01)

* slow down exp backoff from 1 ms to 100 ms factor, #2944
* set max time on exp_backoff to ~6.5 sec,#2955
* fix #2914 add/subtract from PATH; kill folder output text, #2917
* normalize use of get_index behavior across clone/explicit, #2937
* wrap root prefix check with normcase, #2938


## 4.1.5 (2016-06-29)

* more conservative auto updates of conda #2900
* fix some permissions errors with more aggressive use of move_path_to_trash, #2882
* fix #2891 error if allow_other_channels setting is used, #2896
* fix #2886, #2907 installing a tarball directly from the package cache, #2908
* fix #2681, #2778 reverting #2320 lock behavior changes, #2915


## 4.0.10 (2016-06-29)

* fix #2846 revert the use of UNC paths; shorten trash filenames, #2859 via #2878
* fix some permissions errors with more aggressive use of move_path_to_trash, #2882 via #2894


## 4.1.4 (2016-06-27)

* fix #2846 revert the use of UNC paths; shorten trash filenames, #2859
* fix exp backoff on Windows, #2860
* fix #2845 URL for local file repos, #2862
* fix #2764 restore full path var on win; create to CONDA_PREFIX env var, #2848
* fix #2754 improve listing pip installed packages, #2873
* change root prefix detection to avoid clobbering root activate scripts, #2880
* address #2841 add lowest and highest priority indication to channel config output, #2875
* add SYMLINK_CONDA to planned instructions, #2861
* use CONDA_PREFIX, not CONDA_DEFAULT_ENV for activate.d, #2856
* call scripts with redirect on win; more error checking to activate, #2852


## 4.1.3 (2016-06-23)

* ensure conda-env auto update, along with conda, #2772
* make yaml booleans behave how everyone expects them to, #2784
* use accept-encoding for repodata; prefer repodata.json to repodata.json.bz2, #2821
* additional integration and regression tests, #2757, #2774, #2787
* add offline mode to printed info; use offline flag when grabbing channels, #2813
* show conda-env version in conda info, #2819
* adjust channel priority superseded list, #2820
* support epoch ! characters in command line specs, #2832
* accept old default names and new ones when canonicalizing channel URLs #2839
* push PATH, PS1 manipulation into shell scripts, #2796
* fix #2765 broken source activate without arguments, #2806
* fix standalone execution of install.py, #2756
* fix #2810 activating conda environment broken with git bash on Windows, #2795
* fix #2805, #2781 handle both file-based channels and explicit file-based URLs, #2812
* fix #2746 conda create --clone of root, #2838
* fix #2668, #2699 shell recursion with activate #2831


## 4.1.2 (2016-06-17)

* improve messaging for "downgrades" due to channel priority, #2718
* support conda config channel append/prepend, handle duplicates, #2730
* remove --shortcuts option to internal CLI code, #2723
* fix an issue concerning space characters in paths in activate.bat, #2740
* fix #2732 restore yes/no/on/off for booleans on the command line, #2734
* fix #2642 tarball install on Windows, #2729
* fix #2687, #2697 WindowsError when creating environments on Windows, #2717
* fix #2710 link instruction in conda create causes TypeError, #2715
* revert #2514, #2695, disabling of .netrc files, #2736
* revert #2281 printing progress bar to terminal, #2707


## 4.1.1 (2016-06-16)

* add auto_update_conda config parameter, #2686
* fix #2669 conda config --add channels can leave out defaults, #2670
* fix #2703 ignore activate symlink error if links already exist, #2705
* fix #2693 install duplicate packages with older version of Anaconda, #2701
* fix #2677 respect HTTP_PROXY, #2695
* fix #2680 broken fish integration, #2685, #2694
* fix an issue with conda never exiting, #2689
* fix #2688 explicit file installs, #2708
* fix #2700 conda list UnicodeDecodeError, #2706


## 4.0.9 (2016-06-15)

* add auto_update_conda config parameter, #2686


## 4.1.0 (2016-06-14)

* clean up activate and deactivate scripts, moving back to conda repo, #1727,
  #2265, #2291, #2473, #2501, #2484
* replace pyyaml with ruamel_yaml, #2283, #2321
* better handling of channel collisions, #2323, #2369 #2402, #2428
* improve listing of pip packages with conda list, #2275
* re-license progressbar under BSD 3-clause, #2334
* reduce the amount of extraneous info in hints, #2261
* add --shortcuts option to install shortcuts on windows, #2623
* skip binary replacement on windows, #2630
* don't show channel urls by default in conda list, #2282
* package resolution and solver tweaks, #2443, #2475, #2480
* improved version & build matching, #2442, #2488
* print progress to the terminal rather than stdout, #2281
* verify version specs given on command line are valid, #2246
* fix for try_write function in case of odd permissions, #2301
* fix a conda search --spec error, #2343
* update User-Agent for conda connections, #2347
* remove some dead code paths, #2338, #2374
* fixes a thread safety issue with http requests, #2377, #2383
* manage BeeGFS hard-links non-POSIX configuration, #2355
* prevent version downgrades during removes, #2394
* fix conda info --json, #2445
* truncate shebangs over 127 characters using /usr/bin/env, #2479
* extract packages to a temporary directory then rename, #2425, #2483
* fix help in install, #2460
* fix re-install bug when sha1 differs, #2507
* fix a bug with file deletion, #2499
* disable .netrc files, #2514
* dont fetch index on remove --all, #2553
* allow track_features to be a string *or* a list in .condarc, #2541
* fix #2415 infinite recursion in invalid_chains, #2566
* allow channel_alias to be different than binstar, #2564


## 4.0.8 (2016-06-03)

* fix a potential problem with moving files to trash, #2587


## 4.0.7 (2016-05-26)

* workaround for boto bug, #2380


## 4.0.6 (2016-05-11)

* log "custom" versions as updates rather than downgrades, #2290
* fixes a TypeError exception that can occur on install/update, #2331
* fixes an error on Windows removing files with long path names, #2452


## 4.0.5 (2016-03-16)

* improved help documentation for install, update, and remove, #2262
* fixes #2229 and #2250 related to conda update errors on Windows, #2251
* fixes #2258 conda list for pip packages on Windows, #2264


## 4.0.4 (2016-03-10)

* revert #2217 closing request sessions, #2233


## 4.0.3 (2016-03-10)

* adds a `conda clean --all` feature, #2211
* solver performance improvements, #2209
* fixes conda list for pip packages on windows, #2216
* quiets some logging for package downloads under python 3, #2217
* more urls for `conda list --explicit`, #1855
* prefer more "latest builds" for more packages, #2227
* fixes a bug with dependecy resolution and features, #2226


## 4.0.2 (2016-03-08)

* fixes track_features in ~/.condarc being a list, see also #2203
* fixes incorrect path in lock file error #2195
* fixes issues with cloning environments, #2193, #2194
* fixes a strange interaction between features and versions, #2206
* fixes a bug in low-level SAT clause generation creating a
  preference for older versions, #2199


## 4.0.1 (2016-03-07)

* fixes an install issue caused by md5 checksum mismatches, #2183
* remove auxlib build dependency, #2188


## 4.0.0 (2016-03-04)

* The solver has been retooled significantly. Performance
  should be improved in most circumstances, and a number of issues
  involving feature conflicts should be resolved.
* `conda update <package>` now handles depedencies properly
  according to the setting of the "update_deps" configuration:
      --update-deps: conda will also update any dependencies as needed
                     to install the latest verison of the requrested
                     packages.  The minimal set of changes required to
                     achieve this is sought.
      --no-update-deps: conda will update the packages *only* to the
                     extent that no updates to the dependencies are
                     required
  The previous behavior, which would update the packages without regard to
  their dependencies, could result in a broken configuration, and has been
  removed.
* Conda finally has an official logo.
* Fix `conda clean --packages` on Windows, #1944
* Conda sub-commands now support dashes in names, #1840


2016-02-19   3.19.3:
--------------------
  * fix critical issue, see #2106


2016-02-19   3.19.2:
--------------------
  * add basic activate/deactivate, conda activate/deactivate/ls for fish,
    see #545
  * remove error when CONDA_FORCE_32BIT is set on 32-bit systems, #1985
  * suppress help text for --unknown option, #2051
  * fix issue with conda create --clone post-link scripts, #2007
  * fix a permissions issue on windows, #2083


2016-02-01   3.19.1:
--------------------
  * resolve.py: properly escape periods in version numbers, #1926
  * support for pinning Lua by default, #1934
  * remove hard-coded test URLs, a module cio_test is now expected when
    CIO_TEST is set


2015-12-17   3.19.0:
--------------------
  * OpenBSD 5.x support, #1891
  * improve install CLI to make Miniconda -f work, #1905


2015-12-10   3.18.9:
--------------------
  * allow chaning default_channels (only applies to "system" condarc), from
    from CLI, #1886
  * improve default for --show-channel-urls in conda list, #1900


2015-12-03   3.18.8:
--------------------
  * always attempt to delete files in rm_rf, #1864


2015-12-02   3.18.7:
--------------------
  * simplify call to menuinst.install()
  * add menuinst as dependency on Windows
  * add ROOT_PREFIX to post-link (and pre_unlink) environment


2015-11-19   3.18.6:
--------------------
  * improve conda clean when user lacks permissions, #1807
  * make show_channel_urls default to True, #1771
  * cleaner write tests, #1735
  * fix documentation, #1709
  * improve conda clean when directories don't exist, #1808


2015-11-11   3.18.5:
--------------------
  * fix bad menuinst exception handling, #1798
  * add workaround for unresolved dependencies on Windows


2015-11-09   3.18.4:
--------------------
  * allow explicit file to contain MD5 hashsums
  * add --md5 option to "conda list --explicit"
  * stop infinite recursion during certain resolve operations, #1749
  * add dependencies even if strictness == 3, #1766


2015-10-15   3.18.3:
--------------------
  * added a pruning step for more efficient solves, #1702
  * disallow conda-env to be installed into non-root environment
  * improve error output for bad command input, #1706
  * pass env name and setup cmd to menuinst, #1699


2015-10-12   3.18.2:
--------------------
  * add "conda list --explicit" which contains the URLs of all conda packages
    to be installed, and can used with the install/create --file option, #1688
  * fix a potential issue in conda clean
  * avoid issues with LookupErrors when updating Python in the root
    environment on Windows
  * don't fetch the index from the network with conda remove
  * when installing conda packages directly, "conda install <pkg>.tar.bz2",
    unlink any installed package with that name (not just the installed one)
  * allow menu items to be installed in non-root env, #1692


2015-09-28   3.18.1:
--------------------
  * fix: removed reference to win_ignore_root in plan module


2015-09-28   3.18.0:
--------------------
  * allow Python to be updated in root environment on Windows, #1657
  * add defaults to specs after getting pinned specs (allows to pin a
    different version of Python than what is installed)
  * show what older versions are in the solutions in the resolve debug log
  * fix some issues with Python 3.5
  * respect --no-deps when installing from .tar or .tar.bz2
  * avoid infinite recursion with NoPackagesFound and conda update --all --file
  * fix conda update --file
  * toposort: Added special case to remove 'pip' dependency from 'python'
  * show dotlog messages during hint generation with --debug
  * disable the max_only heuristic during hint generation
  * new version comparison algorithm, which consistently compares any version
    string, and better handles version strings using things like alpha, beta,
    rc, post, and dev. This should remove any inconsistent version comparison
    that would lead to conda installing an incorrect version.
  * use the trash in rm_rf, meaning more things will get the benefit of the
    trash system on Windows
  * add the ability to pass the --file argument multiple times
  * add conda upgrade alias for conda update
  * add update_dependencies condarc option and --update-deps/--no-update-deps
    command line flags
  * allow specs with conda update --all
  * add --show-channel-urls and --no-show-channel-urls command line options
  * add always_copy condarc option
  * conda clean properly handles multiple envs directories. This breaks
    backwards compatibility with some of the --json output. Some of the old
    --json keys are kept for backwards compatibility.


2015-09-11   3.17.0:
--------------------
  * add windows_forward_slashes option to walk_prefix(), see #1513
  * add ability to set CONDA_FORCE_32BIT environment variable, it should
    should only be used when running conda-build, #1555
  * add config option to makes the python dependency on pip optional, #1577
  * fix an UnboundLocalError
  * print note about pinned specs in no packages found error
  * allow wildcards in AND-connected version specs
  * print pinned specs to the debug log
  * fix conda create --clone with create_default_packages
  * give a better error when a proxy isn't found for a given scheme
  * enable running 'conda run' in offline mode
  * fix issue where hardlinked cache contents were being overwritten
  * correctly skip packages whose dependencies can't be found with conda
    update --all
  * use clearer terminology in -m help text.
  * use splitlines to break up multiple lines throughout the codebase
  * fix AttributeError with SSLError


2015-08-10   3.16.0:
--------------------
  * rename binstar -> anaconda, see #1458
  * fix --use-local when the conda-bld directory doesn't exist
  * fixed --offline option when using "conda create --clone", see #1487
  * don't mask recursion depth errors
  * add conda search --reverse-dependency
  * check whether hardlinking is available before linking when
    using "python install.py --link" directly, see #1490
  * don't exit nonzero when installing a package with no dependencies
  * check which features are installed in an environment via track_features,
    not features
  * set the verify flag directly on CondaSession (fixes conda skeleton not
    respecting the ssl_verify option)


2015-07-23   3.15.1:
--------------------
  * fix conda with older versions of argcomplete
  * restore the --force-pscheck option as a no-op for backwards
    compatibility


2015-07-22   3.15.0:
--------------------
  * sort the output of conda info package correctly
  * enable tab completion of conda command extensions using
    argcomplete. Command extensions that import conda should use
    conda.cli.conda_argparse.ArgumentParser instead of
    argparse.ArgumentParser. Otherwise, they should enable argcomplete
    completion manually.
  * allow psutil and pycosat to be updated in the root environment on Windows
  * remove all mentions of pscheck. The --force-pscheck flag has been removed.
  * added support for S3 channels
  * fix color issues from pip in conda list on Windows
  * add support for other machine types on Linux, in particular ppc64le
  * add non_x86_linux_machines set to config module
  * allow ssl_verify to accept strings in addition to boolean values in condarc
  * enable --set to work with both boolean and string values


2015-06-29   3.14.1:
--------------------
  * make use of Crypto.Signature.PKCS1_PSS module, see #1388
  * note when features are being used in the unsatisfiable hint


2015-06-16   3.14.0:
--------------------
  * add ability to verify signed packages, see #1343 (and conda-build #430)
  * fix issue when trying to add 'pip' dependency to old python packages
  * provide option "conda info --unsafe-channels" for getting unobscured
    channel list, #1374


2015-06-04   3.13.0:
--------------------
  * avoid the Windows file lock by moving files to a trash directory, #1133
  * handle env dirs not existing in the Environments completer
  * rename binstar.org -> anaconda.org, see #1348
  * speed up 'source activate' by ~40%


2015-05-05   3.12.0:
--------------------
  * correctly allow conda to update itself
  * print which file leads to the "unable to remove file" error on Windows
  * add support for the no_proxy environment variable, #1171
  * add a much faster hint generation for unsatisfiable packages, which is now
    always enabled (previously it would not run if there were more than ten
    specs). The new hint only gives one set of conflicting packages, rather
    than all sets, so multiple passes may be necessary to fix such issues
  * conda extensions that import conda should use
    conda.cli.conda_argparser.ArgumentParser instead of
    argparse.ArgumentParser to conform to the conda help guidelines (e.g., all
    help messages should be capitalized with periods, and the options should
    be preceded by "Options:" for the sake of help2man).
  * add confirmation dialog to conda remove. Fixes conda remove --dry-run.


2015-04-22   3.11.0:
--------------------
  * fix issue where forced update on Windows could cause a package to break
  * remove detection of running processes that might conflict
  * deprecate --force-pscheck (now a no-op argument)
  * make conda search --outdated --names-only work, fixes #1252
  * handle the history file not having read or write permissions better
  * make multiple package resolutions warning easier to read
  * add --full-name to conda list
  * improvements to command help


2015-04-06   3.10.1:
--------------------
  * fix logic in @memoized for unhashable args
  * restored json cache of repodata, see #1249
  * hide binstar tokens in conda info --json
  * handle CIO_TEST='2 '
  * always find the solution with minimal number of packages, even if there
    are many solutions
  * allow comments at the end of the line in requirement files
  * don't update the progressbar until after the item is finished running
  * add conda/<version> to HTTP header User-Agent string


2015-03-12   3.10.0:
--------------------
  * change default repo urls to be https
  * add --offline to conda search
  * add --names-only and --full-name to conda search
  * add tab completion for packages to conda search


2015-02-24   3.9.1:
-------------------
  * pscheck: check for processes in the current environment, see #1157
  * don't write to the history file if nothing has changed, see #1148
  * conda update --all installs packages without version restrictions (except
    for Python), see #1138
  * conda update --all ignores the anaconda metapackage, see #1138
  * use forward slashes for file urls on Windows
  * don't symlink conda in the root environment from activate
  * use the correct package name in the progress bar info
  * use json progress bars for unsatisfiable dependencies hints
  * don't let requests decode gz files when downloaded


2015-02-16   3.9.0:
-------------------
  * remove (de)activation scripts from conda, those are now in conda-env
  * pip is now always added as a Python dependency
  * allow conda to be installed into environments which start with _
  * add argcomplete tab completion for environments with the -n flag, and for
    package names with install, update, create, and remove


2015-02-03   3.8.4:
-------------------
  * copy (de)activate scripts from conda-env
  * Add noarch (sub) directory support


2015-01-28   3.8.3:
-------------------
  * simplified how ROOT_PREFIX is obtained in (de)activate


2015-01-27   3.8.2:
-------------------
  * add conda clean --source-cache to clean the conda build source caches
  * add missing quotes in (de)activate.bat, fixes problem in Windows when
    conda is installed into a directory with spaces
  * fix conda install --copy


2015-01-23   3.8.1:
-------------------
  * add missing utf-8 decoding, fixes Python 3 bug when icondata to json file


2015-01-22   3.8.0:
-------------------
  * move active script into conda-env, which is now a new dependency
  * load the channel urls in the correct order when using concurrent.futures
  * add optional 'icondata' key to json files in conda-meta directory, which
    contain the base64 encoded png file or the icon
  * remove a debug print statement


2014-12-18   3.7.4:
-------------------
  * add --offline option to install, create, update and remove commands, and
    also add ability to set "offline: True" in condarc file
  * add conda uninstall as alias for conda remove
  * add conda info --root
  * add conda.pip module
  * fix CONDARC pointing to non-existing file, closes issue #961
  * make update -f work if the package is already up-to-date
  * fix possible TypeError when printing an error message
  * link packages in topologically sorted order (so that pre-link scripts can
    assume that the dependencies are installed)
  * add --copy flag to install
  * prevent the progressbar from crashing conda when fetching in some
    situations


2014-11-05   3.7.3:
-------------------
  * conda install from a local conda package (or a tar fill which
    contains conda packages), will now also install the dependencies
    listed by the installed packages.
  * add SOURCE_DIR environment variable in pre-link subprocess
  * record all created environments in ~/.conda/environments.txt


2014-10-31   3.7.2:
-------------------
  * only show the binstar install message once
  * print the fetching repodata dot after the repodata is fetched
  * write the install and remove specs to the history file
  * add '-y' as an alias to '--yes'
  * the `--file` option to conda config now defaults to
    os.environ.get('CONDARC')
  * some improvements to documentation (--help output)
  * add user_rc_path and sys_rc_path to conda info --json
  * cache the proxy username and password
  * avoid warning about conda in pscheck
  * make ~/.conda/envs the first user envs dir


2014-10-07   3.7.1:
-------------------
  * improve error message for forgetting to use source with activate and
    deactivate, see issue #601
  * don't allow to remove the current environment, see issue #639
  * don't fail if binstar_client can't be imported for other reasons,
    see issue #925
  * allow spaces to be contained in conda run
  * only show the conda install binstar hint if binstar is not installed
  * conda info package_spec now gives detailed info on packages. conda info
    path has been removed, as it is duplicated by conda package -w path.


2014-09-19   3.7.0:
-------------------
  * faster algorithm for --alt-hint
  * don't allow channel_alias with allow_other_channels: false if it is set in
    the system .condarc
  * don't show long "no packages found" error with update --all
  * automatically add the Binstar token to urls when the binstar client is
    installed and logged in
  * carefully avoid showing the binstar token or writing it to a file
  * be more careful in conda config about keys that are the wrong type
  * don't expect directories starting with conda- to be commands
  * no longer recommend to run conda init after pip installing conda. A pip
    installed conda will now work without being initialized to create and
    manage other environments
  * the rm function on Windows now works around access denied errors
  * fix channel urls now showing with conda list with show_channel_urls set to
    true


2014-09-08   3.6.4:
-------------------
  * fix removing packages that aren't in the channels any more
  * Pretties output for --alt-hint


2014-09-04   3.6.3:
-------------------
  * skip packages that can't be found with update --all
  * add --use-local to search and remove
  * allow --use-local to be used along with -c (--channels) and
    --override-channels. --override-channels now requires either -c or
    --use-local
  * allow paths in has_prefix to be quoted, to allow for spaces in paths on
    Windows
  * retain Unix style path separators for prefixes in has_prefix on
    Windows (if the placeholder path uses /, replace it with a path that uses
    /, not \)
  * fix bug in --use-local due to API changes in conda-build
  * include user site directories in conda info -s
  * make binary has_prefix replacement work with spaces after the prefix
  * make binary has_prefix replacement replace multiple occurrences of the
    placeholder in the same null-terminated string
  * don't show packages from other platforms as installed or cached in conda
    search
  * be more careful about not warning about conda itself in pscheck
  * Use a progress bar for the unsatisfiable packages hint generation
  * Don't use TemporaryFile in try_write, as it is too slow when it fails
  * Ignore InsecureRequestWarning when ssl_verify is False
  * conda remove removes features tracked by removed packages in
    track_features


2014-08-20   3.6.2:
-------------------
  * add --use-index-cache to conda remove
  * fix a bug where features (like mkl) would be selected incorrectly
  * use concurrent.future.ThreadPool to fetch package metadata asynchronously
    in Python 3.
  * do the retries in rm_rf on every platform
  * use a higher cutoff for package name misspellings
  * allow changing default channels in "system" .condarc


2014-08-13   3.6.1:
-------------------
  * add retries to download in fetch module
  * improved error messages for missing packages
  * more robust rm_rf on Windows
  * print multiline help for subcommands correctly


2014-08-11   3.6.0:
-------------------
  * correctly check if a package can be hard-linked if it isn't extracted yet
  * change how the package plan is printed to better show what is new,
    updated, and downgraded
  * use suggest_normalized_version in the resolve module. Now versions like
    1.0alpha that are not directly recognized by verlib's NormalizedVersion
    are supported better
  * conda run command, to run apps and commands from packages
  * more complete --json API. Every conda command should fully support --json
    output now.
  * show the conda_build and requests versions in conda info
  * include packages from setup.py develop in conda list (with use_pip)
  * raise a warning instead of dying when the history file is invalid
  * use urllib.quote on the proxy password
  * make conda search --outdated --canonical work
  * pin the Python version during conda init
  * fix some metadata that is written for Python during conda init
  * allow comments in a pinned file
  * allow installing and updating menuinst on Windows
  * allow conda create with both --file and listed packages
  * better handling of some nonexistent packages
  * fix command line flags in conda package
  * fix a bug in the ftp adapter


2014-06-10   3.5.5:
-------------------
  * remove another instance pycosat version detection, which fails on
    Windows, see issue #761


2014-06-10   3.5.4:
-------------------
  * remove pycosat version detection, which fails on Windows, see issue #761


2014-06-09   3.5.3:
-------------------
  * fix conda update to correctly not install packages that are already
    up-to-date
  * always fail with connection error in download
  * the package resolution is now much faster and uses less memory
  * add ssl_verify option in condarc to allow ignoring SSL certificate
    verification, see issue #737


2014-05-27   3.5.2:
-------------------
  * fix bug in activate.bat and deactivate.bat on Windows


2014-05-26   3.5.1:
-------------------
  * fix proxy support - conda now prompts for proxy username and password
    again
  * fix activate.bat on Windows with spaces in the path
  * update optional psutil dependency was updated to psutil 2.0 or higher


2014-05-15   3.5.0:
-------------------
  * replace use of urllib2 with requests. requests is now a hard dependency of
    conda.
  * add ability to only allow system-wise specified channels
  * hide binstar from output of conda info


2014-05-05   3.4.3:
-------------------
  * allow prefix replacement in binary files, see issue #710
  * check if creating hard link is possible and otherwise copy,
    during install
  * allow circular dependencies


2014-04-21   3.4.2:
-------------------
  * conda clean --lock: skip directories that don't exist, fixes #648
  * fixed empty history file causing crash, issue #644
  * remove timezone information from history file, fixes issue #651
  * fix PackagesNotFound error for missing recursive dependencies
  * change the default for adding cache from the local package cache -
    known is now the default and the option to use index metadata from the
    local package cache is --unknown
  * add --alt-hint as a method to get an alternate form of a hint for
    unsatisfiable packages
  * add conda package --ls-files to list files in a package
  * add ability to pin specs in an environment. To pin a spec, add a file
    called pinned to the environment's conda-meta directory with the specs to
    pin. Pinned specs are always kept installed, unless the --no-pin flag is
    used.
  * fix keyboard interrupting of external commands. Now keyboard interupting
    conda build correctly removes the lock file
  * add no_link ability to conda, see issue #678


2014-04-07   3.4.1:
-------------------
  * always use a pkgs cache directory associated with an envs directory, even
    when using -p option with an arbitrary a prefix which is not inside an
    envs dir
  * add setting of PYTHONHOME to conda info --system
  * skip packages with bad metadata


2014-04-02   3.4.0:
-------------------
  * added revision history to each environment:
      - conda list --revisions
      - conda install --revision
      - log is stored in conda-meta/history
  * allow parsing pip-style requirement files with --file option and in command
    line arguments, e.g. conda install 'numpy>=1.7', issue #624
  * fix error message for --file option when file does not exist
  * allow DEFAULTS in CONDA_ENVS_PATH, which expands to the defaults settings,
    including the condarc file
  * don't install a package with a feature (like mkl) unless it is
    specifically requested (i.e., that feature is already enabled in that
    environment)
  * add ability to show channel URLs when displaying what is going to be
    downloaded by setting "show_channel_urls: True" in condarc
  * fix the --quiet option
  * skip packages that have dependencies that can't be found


2014-03-24   3.3.2:
-------------------
  * fix the --file option
  * check install arguments before fetching metadata
  * fix a printing glitch with the progress bars
  * give a better error message for conda clean with no arguments
  * don't include unknown packages when searching another platform


2014-03-19   3.3.1:
-------------------
  * Fix setting of PS1 in activate.
  * Add conda update --all.
  * Allow setting CONDARC=' ' to use no condarc.
  * Add conda clean --packages.
  * Don't include bin/conda, bin/activate, or bin/deactivate in conda
    package.


2014-03-18   3.3.0:
-------------------
  * allow new package specification, i.e. ==, >=, >, <=, <, != separated
    by ',' for example: >=2.3,<3.0
  * add ability to disable self update of conda, by setting
    "self_update: False" in .condarc
  * Try installing packages using the old way of just installing the maximum
    versions of things first. This provides a major speedup of solving the
    package specifications in the cases where this scheme works.
  * Don't include python=3.3 in the specs automatically for the Python 3
    version of conda.  This allows you to do "conda create -n env package" for
    a package that only has a Python 2 version without specifying
    "python=2". This change has no effect in Python 2.
  * Automatically put symlinks to conda, activate, and deactivate in each
    environment on Unix.
  * On Unix, activate and deactivate now remove the root environment from the
    PATH. This should prevent "bleed through" issues with commands not
    installed in the activated environment but that are installed in the root
    environment. If you have "setup.py develop" installed conda on Unix, you
    should run this command again, as the activate and deactivate scripts have
    changed.
  * Begin work to support Python 3.4.
  * Fix a bug in version comparison
  * Fix usage of sys.stdout and sys.stderr in environments like pythonw on
    Windows where they are nonstandard file descriptors.


2014-03-12   3.2.1:
-------------------
  * fix installing packages with irrational versions
  * fix installation in the api
  * use a logging handler to print the dots


2014-03-11   3.2.0:
-------------------
  * print dots to the screen for progress
  * move logic functions from resolve to logic module


2014-03-07   3.2.0a1:
---------------------
  * conda now uses pseudo-boolean constraints in the SAT solver. This allows
    it to search for all versions at once, rather than only the latest (issue
    #491).
  * Conda contains a brand new logic submodule for converting pseudo-boolean
    constraints into SAT clauses.


2014-03-07   3.1.1:
-------------------
  * check if directory exists, fixed issue #591


2014-03-07   3.1.0:
-------------------
  * local packages in cache are now added to the index, this may be disabled
    by using the --known option, which only makes conda use index metadata
    from the known remote channels
  * add --use-index-cache option to enable using cache of channel index files
  * fix ownership of files when installing as root on Linux
  * conda search: add '.' symbol for extracted (cached) packages


2014-02-20   3.0.6:
-------------------
  * fix 'conda update' taking build number into account


2014-02-17   3.0.5:
-------------------
  * allow packages from create_default_packages to be overridden from the
    command line
  * fixed typo install.py, issue #566
  * try to prevent accidentally installing into a non-root conda environment


2014-02-14   3.0.4:
-------------------
  * conda update: don't try to update packages that are already up-to-date


2014-02-06   3.0.3:
-------------------
  * improve the speed of clean --lock
  * some fixes to conda config
  * more tests added
  * choose the first solution rather than the last when there are more than
    one, since this is more likely to be the one you want.


2014-02-03   3.0.2:
-------------------
  * fix detection of prefix being writable


2014-01-31   3.0.1:
-------------------
  * bug: not having track_features in condarc now uses default again
  * improved test suite
  * remove numpy version being treated special in plan module
  * if the post-link.(bat|sh) fails, don't treat it as though it installed,
    i.e. it is not added to conda-meta
  * fix activate if CONDA_DEFAULT_ENV is invalid
  * fix conda config --get to work with list keys again
  * print the total download size
  * fix a bug that was preventing conda from working in Python 3
  * add ability to run pre-link script, issue #548


2014-01-24   3.0.0:
-------------------
  * removed build, convert, index, and skeleton commands, which are now
    part of the conda-build project: https://github.com/conda/conda-build
  * limited pip integration to `conda list`, that means
    `conda install` no longer calls `pip install` # !!!
  * add ability to call sub-commands named 'conda-x'
  * The -c flag to conda search is now shorthand for --channel, not
    --canonical (this is to be consistent with other conda commands)
  * allow changing location of .condarc file using the CONDARC environment
    variable
  * conda search now shows the channel that the package comes from
  * conda search has a new --platform flag for searching for packages in other
    platforms.
  * remove condarc warnings: issue #526#issuecomment-33195012


2014-01-17   2.3.1:
-------------------
  * add ability create info/no_softlink
  * add conda convert command to convert non-platform-dependent packages from
    one platform to another (experimental)
  * unify create, install, and update code. This adds many features to create
    and update that were previously only available to install. A backwards
    incompatible change is that conda create -f now means --force, not
    --file.


2014-01-16   2.3.0:
-------------------
  * automatically prepend http://conda.binstar.org/ (or the value of
    channel_alias in the .condarc file) to channels whenever the
    channel is not a URL or the word 'defaults or 'system'
  * recipes made with the skeleton pypi command will use setuptools instead of
    distribute
  * re-work the setuptools dependency and entry_point logic so that
    non console_script entry_points for packages with a dependency on
    setuptools will get correct build script with conda skeleton pypi
  * add -m, --mkdir option to conda install
  * add ability to disable soft-linking


2014-01-06   2.2.8:
-------------------
  * add check for chrpath (on Linux) before build is started, see issue #469
  * conda build: fixed ELF headers not being recognized on Python 3
  * fixed issues: #467, #476


2014-01-02   2.2.7:
-------------------
  * fixed bug in conda build related to lchmod not being available on all
    platforms


2013-12-31   2.2.6:
-------------------
  * fix test section for automatic recipe creation from pypi
    using --build-recipe
  * minor Py3k fixes for conda build on Linux
  * copy symlinks as symlinks, issue #437
  * fix explicit install (e.g. from output of `conda list -e`) in root env
  * add pyyaml to the list of packages which can not be removed from root
    environment
  * fixed minor issues: #365, #453


2013-12-17   2.2.5:
-------------------
  * conda build: move broken packages to conda-bld/broken
  * conda config: automatically add the 'defaults' channel
  * conda build: improve error handling for invalid recipe directory
  * add ability to set build string, issue #425
  * fix LD_RUN_PATH not being set on Linux under Python 3,
    see issue #427, thanks peter1000


2013-12-10   2.2.4:
-------------------
  * add support for execution with the -m switch (issue #398), i.e. you
    can execute conda also as: python -m conda
  * add a deactivate script for windows
  * conda build adds .pth-file when it encounters an egg (TODO)
  * add ability to preserve egg directory when building using
        build/preserve_egg_dir: True
  * allow track_features in ~/.condarc
  * Allow arbitrary source, issue #405
  * fixed minor issues: #393, #402, #409, #413


2013-12-03   2.2.3:
-------------------
  * add "foreign mode", i.e. disallow install of certain packages when
    using a "foreign" Python, such as the system Python
  * remove activate/deactivate from source tarball created by sdist.sh,
    in order to not overwrite activate script from virtualenvwrapper


2013-11-27   2.2.2:
-------------------
  * remove ARCH environment variable for being able to change architecture
  * add PKG_NAME, PKG_VERSION to environment when running build.sh,
    .<name>-post-link.sh and .<name>-pre-unlink.sh


2013-11-15   2.2.1:
-------------------
  * minor fixes related to make conda pip installable
  * generated conda meta-data missing 'files' key, fixed issue #357


2013-11-14   2.2.0:
-------------------
  * add conda init command, to allow installing conda via pip
  * fix prefix being replaced by placeholder after conda build on Unix
  * add 'use_pip' to condarc configuration file
  * fixed activate on Windows to set CONDA_DEFAULT_ENV
  * allow setting "always_yes: True" in condarc file, which implies always
    using the --yes option whenever asked to proceed


2013-11-07   2.1.0:
-------------------
  * fix rm_egg_dirs so that the .egg_info file can be a zip file
  * improve integration with pip
      * conda list now shows pip installed packages
      * conda install will try to install via "pip install" if no
        conda package is available (unless --no-pip is provided)
      * conda build has a new --build-recipe option which
        will create a recipe (stored in <root>/conda-recipes) from pypi
        then build a conda package (and install it)
      * pip list and pip install only happen if pip is installed
  * enhance the locking mechanism so that conda can call itself in the same
    process.


2013-11-04   2.0.4:
-------------------
  * ensure lowercase name when generating package info, fixed issue #329
  * on Windows, handle the .nonadmin files


2013-10-28   2.0.3:
-------------------
  * update bundle format
  * fix bug when displaying packages to be downloaded (thanks Crystal)


2013-10-27   2.0.2:
-------------------
  * add --index-cache option to clean command, see issue #321
  * use RPATH (instead of RUNPATH) when building packages on Linux


2013-10-23   2.0.1:
-------------------
  * add --no-prompt option to conda skeleton pypi
  * add create_default_packages to condarc (and --no-default-packages option
    to create command)


2013-10-01   2.0.0:
-------------------
  * added user/root mode and ability to soft-link across filesystems
  * added create --clone option for copying local environments
  * fixed behavior when installing into an environment which does not
    exist yet, i.e. an error occurs
  * fixed install --no-deps option
  * added --export option to list command
  * allow building of packages in "user mode"
  * regular environment locations now used for build and test
  * add ability to disallow specification names
  * add ability to read help messages from a file when install location is RO
  * restore backwards compatibility of share/clone for conda-api
  * add new conda bundle command and format
  * pass ARCH environment variable to build scripts
  * added progress bar to source download for conda build, issue #230
  * added ability to use url instead of local file to conda install --file
    and conda create --file options


2013-09-06   1.9.1:
-------------------
  * fix bug in new caching of repodata index


2013-09-05   1.9.0:
-------------------
  * add caching of repodata index
  * add activate command on Windows
  * add conda package --which option, closes issue 163
  * add ability to install file which contains multiple packages, issue 256
  * move conda share functionality to conda package --share
  * update documentation
  * improve error messages when external dependencies are unavailable
  * add implementation for issue 194: post-link or pre-unlink may append
    to a special file ${PREFIX}/.messages.txt for messages, which is display
    to the user's console after conda completes all actions
  * add conda search --outdated option, which lists only installed packages
    for which newer versions are available
  * fixed numerous Py3k issues, in particular with the build command


2013-08-16   1.8.2:
-------------------
  * add conda build --check option
  * add conda clean --lock option
  * fixed error in recipe causing conda traceback, issue 158
  * fixes conda build error in Python 3, issue 238
  * improve error message when test command fails, as well as issue 229
  * disable Python (and other packages which are used by conda itself)
    to be updated in root environment on Windows
  * simplified locking, in particular locking should never crash conda
    when files cannot be created due to permission problems


2013-08-07   1.8.1:
-------------------
  * fixed conda update for no arguments, issue 237
  * fix setting prefix before calling should_do_win_subprocess()
    part of issue 235
  * add basic subversion support when building
  * add --output option to conda build


2013-07-31   1.8.0:
-------------------
  * add Python 3 support (thanks almarklein)
  * add Mercurial support when building from source (thanks delicb)
  * allow Python (and other packages which are used by conda itself)
    to be updated in root environment on Windows
  * add conda config command
  * add conda clean command
  * removed the conda pip command
  * improve locking to be finer grained
  * made activate/deactivate work with zsh (thanks to mika-fischer)
  * allow conda build to take tarballs containing a recipe as arguments
  * add PKG_CONFIG_PATH to build environment variables
  * fix entry point scripts pointing to wrong python when building Python 3
    packages
  * allow source/sha1 in meta.yaml, issue 196
  * more informative message when there are unsatisfiable package
    specifications
  * ability to set the proxy urls in condarc
  * conda build asks to upload to binstar. This can also be configured by
    changing binstar_upload in condarc.
  * basic tab completion if the argcomplete package is installed and eval
    "$(register-python-argcomplete conda)" is added to the bash profile.


2013-07-02   1.7.2:
-------------------
  * fixed conda update when packages include a post-link step which was
    caused by subprocess being lazily imported, fixed by 0d0b860
  * improve error message when 'chrpath' or 'patch' is not installed and
    needed by build framework
  * fixed sharing/cloning being broken (issue 179)
  * add the string LOCKERROR to the conda lock error message


2013-06-21   1.7.1:
-------------------
  * fix "executable" not being found on Windows when ending with .bat when
    launching application
  * give a better error message from when a repository does not exist


2013-06-20   1.7.0:
-------------------
  * allow ${PREFIX} in app_entry
  * add binstar upload information after conda build finishes


2013-06-20   1.7.0a2:
---------------------
  * add global conda lock file for only allowing one instance of conda
    to run at the same time
  * add conda skeleton command to create recipes from PyPI
  * add ability to run post-link and pre-unlink script


2013-06-13   1.7.0a1:
---------------------
  * add ability to build conda packages from "recipes", using the conda build
    command, for some examples, see:
    https://github.com/ContinuumIO/conda-recipes
  * fixed bug in conda install --force
  * conda update command no longer uses anaconda as default package name
  * add proxy support
  * added application API to conda.api module
  * add -c/--channel and --override-channels flags (issue 121).
  * add default and system meta-channels, for use in .condarc and with -c
    (issue 122).
  * fixed ability to install ipython=0.13.0 (issue 130)


2013-06-05   1.6.0:
-------------------
  * update package command to reflect changes in repodata
  * fixed refactoring bugs in share/clone
  * warn when anaconda processes are running on install in Windows (should
    fix most permissions errors on Windows)


2013-05-31   1.6.0rc2:
----------------------
  * conda with no arguments now prints help text (issue 111)
  * don't allow removing conda from root environment
  * conda update python does no longer update to Python 3, also ensure that
    conda itself is always installed into the root environment (issue 110)


2013-05-30   1.6.0rc1:
----------------------
  * major internal refactoring
  * use new "depends" key in repodata
  * uses pycosat to solve constraints more efficiently
  * add hard-linking on Windows
  * fixed linking across filesystems (issue 103)
  * add conda remove --features option
  * added more tests, in particular for new dependency resolver
  * add internal DSL to perform install actions
  * add package size to download preview
  * add conda install --force and --no-deps options
  * fixed conda help command
  * add conda remove --all option for removing entire environment
  * fixed source activate on systems where sourcing a gives "bash" as $0
  * add information about installed versions to conda search command
  * removed known "locations"
  * add output about installed packages when update and install do nothing
  * changed default when prompted for y/n in CLI to yes


2013-04-29   1.5.2:
-------------------
  * fixed issue 59: bad error message when pkgs dir is not writable


2013-04-19   1.5.1:
-------------------
  * fixed issue 71 and (73 duplicate): not being able to install packages
    starting with conda (such as 'conda-api')
  * fixed issue 69 (not being able to update Python / NumPy)
  * fixed issue 76 (cannot install mkl on OSX)


2013-03-22   1.5.0:
-------------------
  * add conda share and clone commands
  * add (hidden) --output-json option to clone, share and info commands
    to support the conda-api package
  * add repo sub-directory type 'linux-armv6l'


2013-03-12   1.4.6:
-------------------
  * fixed channel selection (issue #56)


2013-03-11   1.4.5:
-------------------
  * fix issue #53 with install for meta packages
  * add -q/--quiet option to update command


2013-03-09   1.4.4:
-------------------
  * use numpy 1.7 as default on all platfroms


2013-03-09   1.4.3:
-------------------
  * fixed bug in conda.builder.share.clone_bundle()


2013-03-08   1.4.2:
-------------------
  * feature selection fix for update
  * Windows: don't allow linking or unlinking python from the root
             environment because the file lock, see issue #42


2013-03-07   1.4.1:
-------------------
  * fix some feature selection bugs
  * never exit in activate and deactivate
  * improve help and error messages


2013-03-05   1.4.0:
-------------------
  * fixed conda pip NAME==VERSION
  * added conda info --license option
  * add source activate and deactivate commands
  * rename the old activate and deactivate to link and unlink
  * add ability for environments to track "features"
  * add ability to distinguish conda build packages from Anaconda
    packages by adding a "file_hash" meta-data field in info/index.json
  * add conda.builder.share module


2013-02-05   1.3.5:
-------------------
  * fixed detecting untracked files on Windows
  * removed backwards compatibility to conda 1.0 version


2013-01-28   1.3.4:
-------------------
  * fixed conda installing itself into environments (issue #10)
  * fixed non-existing channels being silently ignored (issue #12)
  * fixed trailing slash in ~/.condarc file cause crash (issue #13)
  * fixed conda list not working when ~/.condarc is missing (issue #14)
  * fixed conda install not working for Python 2.6 environment (issue #17)
  * added simple first cut implementation of remove command (issue #11)
  * pip, build commands: only package up new untracked files
  * allow a system-wide <sys.prefix>/.condarc (~/.condarc takes precedence)
  * only add pro channel is no condarc file exists (and license is valid)


2013-01-23   1.3.3:
-------------------
  * fix conda create not filtering channels correctly
  * remove (hidden) --test and --testgui options


2013-01-23   1.3.2:
-------------------
  * fix deactivation of packages with same build number
    note that conda upgrade did not suffer from this problem, as was using
    separate logic


2013-01-22   1.3.1:
-------------------
  * fix bug in conda update not installing new dependencies


2013-01-22   1.3.0:
-------------------
  * added conda package command
  * added conda index command
  * added -c, --canonical option to list and search commands
  * fixed conda --version on Windows
  * add this changelog


2012-11-21   1.2.1:
-------------------
  * remove ambiguity from conda update command


2012-11-20   1.2.0:
-------------------
  * "conda upgrade" now updates from AnacondaCE to Anaconda (removed
    upgrade2pro
  * add versioneer


2012-11-13   1.1.0:
-------------------
  * Many new features implemented by Bryan


2012-09-06   1.0.0:
-------------------
  * initial release<|MERGE_RESOLUTION|>--- conflicted
+++ resolved
@@ -1,4 +1,3 @@
-<<<<<<< HEAD
 ## 4.3.0 (unreleased)
 
 ### Bug Fixes
@@ -7,7 +6,8 @@
 
 ### Non-User-Facing Changes
 * remove unnecessary eval (#3428)
-=======
+
+
 ## 4.1.13 (unreleased)
 
 ### Non-User-Facing Changes
@@ -22,7 +22,6 @@
 
 ### Non-User-Facing Changes
 * use install.rm_rf for TemporaryDirectory cleanup (#3425)
->>>>>>> ebf25923
 
 
 ## 4.2.6 (2016-09-14)
